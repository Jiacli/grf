--- conflicted
+++ resolved
@@ -48,12 +48,8 @@
     std::vector<double>& split_select_weights, bool use_split_select_weights,
     std::vector<std::string>& always_split_variable_names, bool use_always_split_variable_names,
     std::string status_variable_name, bool prediction_mode, Rcpp::List loaded_forest, Rcpp::RawMatrix sparse_data,
-<<<<<<< HEAD
-    bool sample_with_replacement, bool probability, uint splitrule_r) {
-=======
     bool sample_with_replacement, bool probability, std::vector<std::string>& unordered_variable_names,
-    bool use_unordered_variable_names) {
->>>>>>> 22ec126c
+    bool use_unordered_variable_names, bool probability, uint splitrule_r) {
 
   Rcpp::List result;
   Forest* forest = 0;
@@ -130,11 +126,7 @@
     // Init Ranger
     forest->initR(dependent_variable_name, memory_mode, data, mtry, num_trees, verbose_out, seed, num_threads,
         importance_mode, min_node_size, split_select_weights, always_split_variable_names, status_variable_name,
-<<<<<<< HEAD
-        prediction_mode, sample_with_replacement, splitrule);
-=======
-        prediction_mode, sample_with_replacement, unordered_variable_names);
->>>>>>> 22ec126c
+        prediction_mode, sample_with_replacement, unordered_variable_names, splitrule);
 
     // Load forest object if in prediction mode
     if (prediction_mode) {
