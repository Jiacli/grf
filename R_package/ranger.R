# -------------------------------------------------------------------------------
#   This file is part of Ranger.
#
# Ranger is free software: you can redistribute it and/or modify
# it under the terms of the GNU General Public License as published by
# the Free Software Foundation, either version 3 of the License, or
# (at your option) any later version.
#
# Ranger is distributed in the hope that it will be useful,
# but WITHOUT ANY WARRANTY; without even the implied warranty of
# MERCHANTABILITY or FITNESS FOR A PARTICULAR PURPOSE. See the
# GNU General Public License for more details.
#
# You should have received a copy of the GNU General Public License
# along with Ranger. If not, see <http://www.gnu.org/licenses/>.
#
# Written by:
#
#   Marvin N. Wright
# Institut für Medizinische Biometrie und Statistik
# Universität zu Lübeck
# Ratzeburger Allee 160
# 23562 Lübeck
#
# http://www.imbs-luebeck.de
# wright@imbs.uni-luebeck.de
# -------------------------------------------------------------------------------

##' Ranger is a fast implementation of Random Forest (Breiman 2001) or recursive partitioning, particularly suited for high dimensional data.
##' Classification, Regression, and Survival forests are supported.
##' Classification and Regression forests are implemented as in the original Random Forest (Breiman 2001), Survival forests as in Random Survival Forests (Ishwaran et al. 2008).
##'
##' The tree type is determined by the type of the dependent variable.
##' For factors Classification trees are grown, for numeric values Regression trees and for survival objects Survival trees.
##' The Gini index is used as splitting rule for Classification and the estimated response variances for Regression.
##' For Survival the log-rank test or an AUC-based splitting rule are available.
##'
##' With the \code{probability} option and factor dependent variable a Probability forest is grown.
##' Here, the estimated response variances are used for splitting, as in Regression forests.
##' In contrast, the prediction error is measured with missclassifications as in Classification forests.
##' Predictions are class probabilities for each sample.
##' For details see Malley et al. (2012).
##'
##' Note that for Classification and Regression nodes with size smaller than min.node.size can occur, like in original Random Forest.
##' For Survival all nodes contain at least min.node.size samples. Variables selected with always.split.variables are tried additionaly to the mtry variables randomly selected.
##'
##' For a large number of variables and data frame as input data the formula interface can be slow.
##' Alternatively dependent.variable.name (and status.variable.name for Survival) can be used.
##'
##' @title Ranger
##' @param formula Object of class \code{formula} or \code{character} describing the model to fit.
##' @param data Training data of class \code{data.frame} or \code{gwaa.data} (GenABEL).
##' @param num.trees Number of trees.
##' @param mtry Number of variables to possibly split at in each node.
##' @param importance Variable importance mode, one of 'none', 'impurity', 'permutation'. The 'impurity' measure is the Gini index for Classification and the variance of the responses for Regression.
##' @param write.forest Save \code{ranger.forest} object, needed for prediction.
##' @param probability Grow a Probability forest. This is a Classification forest which returns class probabilities instead of classifications.
##' @param min.node.size Minimal node size. Default 1 for Classification, 5 for Regression, 3 for Survival, and 10 for Probability.
##' @param replace Sample with replacement. Default TRUE.
##' @param splitrule Splitting rule, Survival only. The splitting rule can be chosen of "logrank" and "auc" with dedault "logrank". 
##' @param split.select.weights Numeric vector with weights representing the probability to select variables for splitting.
##' @param always.split.variables Character vector with variable names to be always tried for splitting.
##' @param scale.permutation.importance Scale permutation importance by standard error as in (Breiman 2001). Only applicable if permutation variable importance mode selected.
##' @param num.threads Number of threads. Default is number of CPUs available.
##' @param verbose Verbose output on or off.
##' @param seed Random seed.
##' @param memory Memory mode, one of 'double', 'float', 'char'.
##' @param dependent.variable.name Name of dependent variable, needed if no formula given. For survival forests this is the time variable.
##' @param status.variable.name Name of status variable, only applicable to survival data and needed if no formula given. Use 1 for event and 0 for censoring.
##' @return Object of class \code{ranger} with elements
##'   \tabular{ll}{
##'       \code{forest} \tab Saved forest (If write.forest set to TRUE). \cr
##'       \code{predictions}    \tab Predicted classes/values, based on out of bag samples (Classification and Regression only). \cr
##'       \code{variable.importance}     \tab Variable importance for each independent variable. \cr
##'       \code{prediction.error}   \tab Overall out of bag prediction error. For Classification this is the fraction of missclassified samples, for Regression the mean squared error and for Survival one minus Harrell's c-index. \cr
##'       \code{r.squared}   \tab R squared. Also called explained variance or coefficient of determination (Regression only). \cr
##'       \code{classification.table} \tab Contingency table for classes and predictions (Classification only). \cr
##'       \code{unique.death.times} \tab Unique death times (Survival only). \cr
##'       \code{chf} \tab Estimated cumulative hazard function for each sample (Survival only). \cr
##'       \code{survival} \tab Estimated survival function for each sample (Survival only). \cr
##'       \code{call}    \tab Function call. \cr
##'       \code{num.trees}   \tab Number of trees. \cr
##'       \code{num.independent.variables} \tab Number of independent variables. \cr
##'       \code{mtry}    \tab Value of mtry used. \cr
##'       \code{min.node.size}   \tab Value of minimal node size used. \cr
##'       \code{treetype}    \tab Type of forest/tree. Classification, Regression or Survival. \cr
##'       \code{memory.mode}   \tab Memory mode used. \cr
##'       \code{importance.mode}     \tab Importance mode used. \cr
##'       \code{num.samples}     \tab Number of samples.
##'   }
##' @examples
##' require(ranger)
##'
##' ## Classification forest with default settings
##' ranger(Species ~ ., data = iris)
##'
##' ## Prediction
##' train.idx <- sample(nrow(iris), 2/3 * nrow(iris))
##' iris.train <- iris[train.idx, ]
##' iris.test <- iris[-train.idx, ]
##' rg.iris <- ranger(Species ~ ., data = iris.train, write.forest = TRUE)
##' pred.iris <- predict(rg.iris, dat = iris.test)
##' table(iris.test$Species, pred.iris$predictions)
##'
##' ## Variable importance
##' rg.iris <- ranger(Species ~ ., data = iris, importance = "impurity")
##' rg.iris$variable.importance
##'
##' ## Survival forest
##' require(survival)
##' rg.veteran <- ranger(Surv(time, status) ~ ., data = veteran)
##' plot(rg.veteran$unique.death.times, rg.veteran$survival[1,])
##'
##' ## Alternative interface
##' ranger(dependent.variable.name = "Species", data = iris)
##'
##' @author Marvin N. Wright
##' @references
##'   Breiman, L. (2001). Random forests. Mach Learn, 45(1), 5-32. \cr
##'   Ishwaran, H., Kogalur, U. B., Blackstone, E. H., & Lauer, M. S. (2008). Random survival forests. Ann Appl Stat, 841-860. \cr
##'   Malley, J. D., Kruppa, J., Dasgupta, A., Malley, K. G., & Ziegler, A. (2012). Probability machines: consistent probability estimation using nonparametric learning machines. Methods Inf Med, 51(1), 74.
##' @seealso \code{\link{predict.ranger}}
##' @export
ranger <- function(formula = NULL, data = NULL, num.trees = 500, mtry = NULL,
                    importance = "none", write.forest = FALSE, probability = FALSE,
                    min.node.size = NULL, replace = TRUE, splitrule = NULL,
                    split.select.weights = NULL, always.split.variables = NULL,
                    scale.permutation.importance = FALSE,
                    num.threads = NULL,
                    verbose = TRUE, seed = NULL, memory = "double",
                    dependent.variable.name = NULL, status.variable.name = NULL) {
  
  ## GenABEL GWA data
  if (class(data) == "gwaa.data") {
    snp.names <- data@gtdata@snpnames
    sparse.data <- data@gtdata@gtps@.Data
    data <- data@phdata
    if ("id" %in% names(data)) {
      data$"id" <- NULL
    }
    gwa.mode <- TRUE
  } else {
    sparse.data <- as.matrix(0)
    gwa.mode <- FALSE
  }

  ## Formula interface. Use whole data frame is no formula provided and depvarname given
  if (is.null(formula)) {
    if (is.null(dependent.variable.name)) {
      stop("Error: Please give formula or dependent variable name.")
    }
    if (is.null(status.variable.name)) {
      status.variable.name <- "none"
      response <- data[, dependent.variable.name]
    } else {
      response <- data[, c(dependent.variable.name, status.variable.name)]
    }
    data.selected <- data
  } else {
    formula <- formula(formula)
    if (class(formula) != "formula") {
      stop("Error: Invalid formula.")
    }
    data.selected <- model.frame(formula, data, na.action = na.fail)
    response <- data.selected[[1]]
  }

  ## Probability estimation
  if (probability & !is.factor(response)) {
    stop("Error: Probability estimation is only applicable to categorical (factor) dependent variables.")
  }

  ## Treetype
  if (is.factor(response)) {
    if (probability) {
      treetype <- 9
    } else {
      treetype <- 1
    }
  } else if (is.numeric(response) & is.vector(response)) {
    treetype <- 3
  } else if (class(response) == "Surv" | class(response) == "data.frame") {
    treetype <- 5
  } else {
    stop("Error: Unsupported type of dependent variable.")
  }

  ## Dependent and status variable name. For non-survival dummy status variable name.
  if (!is.null(formula)) {
    if (treetype == 5) {
      dependent.variable.name <- dimnames(response)[[2]][1]
      status.variable.name <- dimnames(response)[[2]][2]
    } else {
      dependent.variable.name <- names(data.selected)[1]
      status.variable.name <- "none"
    }
    independent.variable.names <- names(data.selected)[-1]
  } else {
    independent.variable.names <- names(data.selected)[names(data.selected) != dependent.variable.name &
                                                         names(data.selected) != status.variable.name]
  }

  ## Input data and variable names
  if (!is.null(formula)) {
    if (treetype == 5) {
      data.final <- data.matrix(cbind(response[, 1], response[, 2],
                         data.selected[-1]))
      variable.names <- c(dependent.variable.name, status.variable.name,
                          independent.variable.names)
    } else {
      data.final <- data.matrix(data.selected)
      variable.names <- names(data.selected)
    }
  } else {
    data.final <- data.matrix(data.selected)
    variable.names <- names(data.selected)
  }

  ## If gwa mode, add snp variable names
  if (gwa.mode) {
    variable.names <- c(variable.names, snp.names)
    all.independent.variable.names <- c(independent.variable.names, snp.names)
  } else {
    all.independent.variable.names <- independent.variable.names
  }

  ## Number of trees
  if (!is.numeric(num.trees) | num.trees < 1) {
    stop("Error: Invalid value for num.trees.")
  }

  ## mtry
  if (is.null(mtry)) {
    mtry <- 0
  } else if (!is.numeric(mtry) | mtry < 0) {
    stop("Error: Invalid value for mtry")
  }

  ## Memory mode
  if (is.null(memory) | memory == "double") {
    memory.mode <- 0
  } else if (memory == "float") {
    memory.mode <- 1
  } else if (memory == "char") {
    memory.mode <- 2
  } else {
    stop("Error: Unknown memory mode.")
  }

  ## Seed
  if (is.null(seed)) {
    seed <- 0
  }

  ## Num threads
  ## Default 0 -> detect from system in C++.
  if (is.null(num.threads)) {
    num.threads = 0
  } else if (!is.numeric(num.threads) | num.threads < 0) {
    stop("Error: Invalid value for num.threads")
  }

  ## Minumum node size
  if (is.null(min.node.size)) {
    min.node.size <- 0
  } else if (!is.numeric(min.node.size) | min.node.size < 0) {
    stop("Error: Invalid value for min.node.size")
  }

  ## Importance mode
  if (is.null(importance) | importance == "none") {
    importance.mode <- 0
  } else if (importance == "impurity") {
    importance.mode <- 1
    if (treetype == 5) {
      stop("Node impurity variable importance not supported for survival forests.")
    }
  } else if (importance == "permutation") {
    if (scale.permutation.importance) {
      importance.mode <- 2
    } else {
      importance.mode <- 3
    }
  } else {
    stop("Error: Unknown importance mode.")
  }

  ## Split select weights: NULL for no weights
  if (is.null(split.select.weights)) {
    split.select.weights <- c(0,0)
    use.split.select.weights <- FALSE
  } else {
    use.split.select.weights <- TRUE
  }

  ## Always split variables: NULL for no variables
  if (is.null(always.split.variables)) {
    always.split.variables <- c("0", "0")
    use.always.split.variables <- FALSE
  } else {
    use.always.split.variables <- TRUE
  }

  if (use.split.select.weights & use.always.split.variables) {
    stop("Error: Please use only one option of use.split.select.weights and use.always.split.variables.")
  }
  
  ## Splitting rule
  if (is.null(splitrule)) {
    splitrule <- 1
  } else if (treetype == 5 & splitrule == "logrank") {
    splitrule <- 1
  } else if (treetype == 5 & splitrule == "auc") {
    splitrule <- 2
  } else {
    stop("Error: Unknown splitrule.")
  }

  ## Prediction mode always false. Use predict.ranger() method.
  prediction.mode <- FALSE

  ## No loaded forest object
  loaded.forest <- list()
  
  ## Call Ranger
  result <- rangerCpp(treetype, dependent.variable.name, memory.mode, data.final, variable.names, mtry,
              num.trees, verbose, seed, num.threads, write.forest, importance.mode,
              min.node.size, split.select.weights, use.split.select.weights,
              always.split.variables, use.always.split.variables,
              status.variable.name, prediction.mode, loaded.forest, sparse.data,
<<<<<<< HEAD
              replace, probability, splitrule)

=======
              replace, probability)
  
>>>>>>> ca82d3a4
  if (length(result) == 0) {
    stop("Internal error.")
  }

  ## Prepare results
  result$predictions <- drop(do.call(rbind, result$predictions))
  if (importance.mode != 0) {
    names(result$variable.importance) <- all.independent.variable.names
  }

  if (treetype == 1) {
    result$predictions <- factor(result$predictions, levels = 1:nlevels(response),
                                 labels = levels(response))
    result$classification.table <- table(result$predictions, unlist(data[, dependent.variable.name]), dnn = c("predicted", "true"))
  } else if (treetype == 5) {
    result$chf <- result$predictions
    result$predictions <- NULL
    result$survival <- exp(-result$chf)
  } else if (treetype == 9) {
    result$predictions <- factor(result$predictions, levels = 1:nlevels(response),
                                 labels = levels(response))
    result$classification.table <- table(result$predictions, unlist(data[, dependent.variable.name]), dnn = c("predicted", "true"))
  }

  if (treetype == 1) {
    result$treetype <- "Classification"
  } else if (treetype == 3) {
    result$treetype <- "Regression"
  } else if (treetype == 5) {
    result$treetype <- "Survival"
  } else if (treetype == 9) {
    result$treetype <- "Probability estimation"
  }
  if (treetype == 3) {
    result$r.squared <- 1 - result$prediction.error / var(response)
  }
  result$call <- match.call()
  result$memory.mode <- memory
  result$importance.mode <- importance
  result$num.samples <- nrow(data.final)

  ## Write forest object
  if (write.forest) {
    result$forest$levels <- levels(response)
    result$forest$independent.variable.names <- independent.variable.names
    result$forest$treetype <- result$treetype
    class(result$forest) <- "ranger.forest"
  }

  class(result) <- "ranger"
  return(result)
}



<|MERGE_RESOLUTION|>--- conflicted
+++ resolved
@@ -328,13 +328,9 @@
               min.node.size, split.select.weights, use.split.select.weights,
               always.split.variables, use.always.split.variables,
               status.variable.name, prediction.mode, loaded.forest, sparse.data,
-<<<<<<< HEAD
               replace, probability, splitrule)
-
-=======
               replace, probability)
-  
->>>>>>> ca82d3a4
+
   if (length(result) == 0) {
     stop("Internal error.")
   }
