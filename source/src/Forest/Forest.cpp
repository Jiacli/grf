--- conflicted
+++ resolved
@@ -47,13 +47,8 @@
     verbose_out(0), num_trees(DEFAULT_NUM_TREE), mtry(0), min_node_size(0), num_variables(0), num_independent_variables(
         0), seed(0), dependent_varID(0), num_samples(0), prediction_mode(false), memory_mode(MEM_DOUBLE), sample_with_replacement(
         true), memory_saving_splitting(false), splitrule(DEFAULT_SPLITRULE), predict_all(false), keep_inbag(false), sample_fraction(
-<<<<<<< HEAD
-        1), holdout(false), num_threads(DEFAULT_NUM_THREADS), data(0), overall_prediction_error(0), importance_mode(
-        DEFAULT_IMPORTANCE_MODE), progress(0) {
-=======
-        1), alpha(DEFAULT_ALPHA), minprop(DEFAULT_MINPROP), num_threads(DEFAULT_NUM_THREADS), data(0), overall_prediction_error(
+        1), holdout(false), alpha(DEFAULT_ALPHA), minprop(DEFAULT_MINPROP), num_threads(DEFAULT_NUM_THREADS), data(0), overall_prediction_error(
         0), importance_mode(DEFAULT_IMPORTANCE_MODE), progress(0) {
->>>>>>> 9e5c0030
 }
 
 Forest::~Forest() {
@@ -68,11 +63,7 @@
     std::string split_select_weights_file, std::vector<std::string>& always_split_variable_names,
     std::string status_variable_name, bool sample_with_replacement, std::vector<std::string>& unordered_variable_names,
     bool memory_saving_splitting, SplitRule splitrule, std::string case_weights_file, bool predict_all,
-<<<<<<< HEAD
-    double sample_fraction, bool holdout) {
-=======
-    double sample_fraction, double alpha, double minprop) {
->>>>>>> 9e5c0030
+    double sample_fraction, double alpha, double minprop, bool holdout) {
 
   this->verbose_out = verbose_out;
 
@@ -106,11 +97,7 @@
   // Call other init function
   init(dependent_variable_name, memory_mode, data, mtry, output_prefix, num_trees, seed, num_threads, importance_mode,
       min_node_size, status_variable_name, prediction_mode, sample_with_replacement, unordered_variable_names,
-<<<<<<< HEAD
-      memory_saving_splitting, splitrule, predict_all, sample_fraction, holdout);
-=======
-      memory_saving_splitting, splitrule, predict_all, sample_fraction, alpha, minprop);
->>>>>>> 9e5c0030
+      memory_saving_splitting, splitrule, predict_all, sample_fraction, alpha, minprop, holdout);
 
   if (prediction_mode) {
     loadFromFile(load_forest_filename);
@@ -144,7 +131,7 @@
   if (holdout && !case_weights.empty()) {
     size_t nonzero_weights = 0;
     for (auto& weight : case_weights) {
-      if (weight > 0 ){
+      if (weight > 0) {
         ++nonzero_weights;
       }
     }
@@ -165,23 +152,15 @@
     std::vector<std::vector<double>>& split_select_weights, std::vector<std::string>& always_split_variable_names,
     std::string status_variable_name, bool prediction_mode, bool sample_with_replacement,
     std::vector<std::string>& unordered_variable_names, bool memory_saving_splitting, SplitRule splitrule,
-<<<<<<< HEAD
-    std::vector<double>& case_weights, bool predict_all, bool keep_inbag, double sample_fraction, bool holdout) {
-=======
     std::vector<double>& case_weights, bool predict_all, bool keep_inbag, double sample_fraction, double alpha,
-    double minprop) {
->>>>>>> 9e5c0030
+    double minprop, bool holdout) {
 
   this->verbose_out = verbose_out;
 
   // Call other init function
   init(dependent_variable_name, MEM_DOUBLE, input_data, mtry, "", num_trees, seed, num_threads, importance_mode,
       min_node_size, status_variable_name, prediction_mode, sample_with_replacement, unordered_variable_names,
-<<<<<<< HEAD
-      memory_saving_splitting, splitrule, predict_all, sample_fraction, holdout);
-=======
-      memory_saving_splitting, splitrule, predict_all, sample_fraction, alpha, minprop);
->>>>>>> 9e5c0030
+      memory_saving_splitting, splitrule, predict_all, sample_fraction, alpha, minprop, holdout);
 
   // Set variables to be always considered for splitting
   if (!always_split_variable_names.empty()) {
@@ -209,11 +188,7 @@
     std::string output_prefix, uint num_trees, uint seed, uint num_threads, ImportanceMode importance_mode,
     uint min_node_size, std::string status_variable_name, bool prediction_mode, bool sample_with_replacement,
     std::vector<std::string>& unordered_variable_names, bool memory_saving_splitting, SplitRule splitrule,
-<<<<<<< HEAD
-    bool predict_all, double sample_fraction, bool holdout) {
-=======
-    bool predict_all, double sample_fraction, double alpha, double minprop) {
->>>>>>> 9e5c0030
+    bool predict_all, double sample_fraction, double alpha, double minprop, bool holdout) {
 
   // Initialize data with memmode
   this->data = input_data;
@@ -251,12 +226,9 @@
   this->splitrule = splitrule;
   this->predict_all = predict_all;
   this->sample_fraction = sample_fraction;
-<<<<<<< HEAD
   this->holdout = holdout;
-=======
   this->alpha = alpha;
   this->minprop = minprop;
->>>>>>> 9e5c0030
 
   // Set number of samples and variables
   num_samples = data->getNumRows();
@@ -449,12 +421,8 @@
 
     trees[i]->init(data, mtry, dependent_varID, num_samples, tree_seed, &deterministic_varIDs, &split_select_varIDs,
         tree_split_select_weights, importance_mode, min_node_size, &no_split_variables, sample_with_replacement,
-<<<<<<< HEAD
-        &is_ordered_variable, memory_saving_splitting, splitrule, &case_weights, keep_inbag, sample_fraction, holdout);
-=======
         &is_ordered_variable, memory_saving_splitting, splitrule, &case_weights, keep_inbag, sample_fraction, alpha,
-        minprop);
->>>>>>> 9e5c0030
+        minprop, holdout);
   }
 
 // Init variable importance
