/*-------------------------------------------------------------------------------
 This file is part of Ranger.

 Ranger is free software: you can redistribute it and/or modify
 it under the terms of the GNU General Public License as published by
 the Free Software Foundation, either version 3 of the License, or
 (at your option) any later version.

 Ranger is distributed in the hope that it will be useful,
 but WITHOUT ANY WARRANTY; without even the implied warranty of
 MERCHANTABILITY or FITNESS FOR A PARTICULAR PURPOSE. See the
 GNU General Public License for more details.

 You should have received a copy of the GNU General Public License
 along with Ranger. If not, see <http://www.gnu.org/licenses/>.

 Written by:

 Marvin N. Wright
 Institut für Medizinische Biometrie und Statistik
 Universität zu Lübeck
 Ratzeburger Allee 160
 23562 Lübeck

 http://www.imbs-luebeck.de
 wright@imbs.uni-luebeck.de
 #-------------------------------------------------------------------------------*/

#include <math.h>
#include <algorithm>
#include <stdexcept>
#include <string>
#include <ctime>
#include <math.h>
#ifndef WIN_R_BUILD
#include <thread>
#include <chrono>
#endif

#include "utility.h"
#include "Forest.h"
#include "DataChar.h"
#include "DataDouble.h"
#include "DataFloat.h"

Forest::Forest() :
    verbose_out(0), num_trees(DEFAULT_NUM_TREE), mtry(0), min_node_size(0), num_variables(0), num_independent_variables(
        0), seed(0), dependent_varID(0), num_samples(0), prediction_mode(false), memory_mode(MEM_DOUBLE), sample_with_replacement(
        true), splitrule(DEFAULT_SPLITRULE), num_threads(DEFAULT_NUM_THREADS), data(0), overall_prediction_error(0), importance_mode(
        DEFAULT_IMPORTANCE_MODE), progress(0) {
}

Forest::~Forest() {
  for (auto& tree : trees) {
    delete tree;
  }
}

void Forest::initCpp(std::string dependent_variable_name, MemoryMode memory_mode, std::string input_file, uint mtry,
    std::string output_prefix, uint num_trees, std::ostream* verbose_out, uint seed, uint num_threads,
    std::string load_forest_filename, ImportanceMode importance_mode, uint min_node_size,
    std::string split_select_weights_file, std::vector<std::string>& always_split_variable_names,
<<<<<<< HEAD
    std::string status_variable_name, bool sample_with_replacement, SplitRule splitrule) {
=======
    std::string status_variable_name, bool sample_with_replacement,
    std::vector<std::string>& unordered_variable_names) {
>>>>>>> 22ec126c

  this->verbose_out = verbose_out;

  // Initialize data with memmode
  switch (memory_mode) {
  case MEM_DOUBLE:
    data = new DataDouble();
    break;
  case MEM_FLOAT:
    data = new DataFloat();
    break;
  case MEM_CHAR:
    data = new DataChar();
    break;
  }

  // Load data
  *verbose_out << "Loading input file: " << input_file << "." << std::endl;
  bool rounding_error = data->loadFromFile(input_file);
  if (rounding_error) {
    *verbose_out << "Warning: Rounding or Integer overflow occurred. Use FLOAT or DOUBLE precision to avoid this."
        << std::endl;
  }

  // Set prediction mode
  bool prediction_mode = false;
  if (!load_forest_filename.empty()) {
    prediction_mode = true;
  }

  // Call other init function
  init(dependent_variable_name, memory_mode, data, mtry, output_prefix, num_trees, seed, num_threads, importance_mode,
<<<<<<< HEAD
      min_node_size, status_variable_name, prediction_mode, sample_with_replacement, splitrule);
=======
      min_node_size, status_variable_name, prediction_mode, sample_with_replacement, unordered_variable_names);
>>>>>>> 22ec126c

  if (prediction_mode) {
    loadFromFile(load_forest_filename);
  }
  // Set variables to be always considered for splitting
  if (!always_split_variable_names.empty()) {
    setAlwaysSplitVariables(always_split_variable_names);
  }

  // Load split select weights from file
  if (!split_select_weights_file.empty()) {
    std::vector<double> split_select_weights;
    loadDoubleVectorFromFile(split_select_weights, split_select_weights_file);
    if (split_select_weights.size() != num_variables - 1) {
      throw std::runtime_error("Number of split select weights is not equal to number of independent variables.");
    }
    setSplitWeightVector(split_select_weights);
  }

  // Check if all catvars are coded in integers starting at 1
  if (!unordered_variable_names.empty()) {
    std::string error_message = checkUnorderedVariables(data, unordered_variable_names);
    if (!error_message.empty()) {
      throw std::runtime_error(error_message);
    }
  }
}

void Forest::initR(std::string dependent_variable_name, MemoryMode memory_mode, Data* input_data, uint mtry,
    uint num_trees, std::ostream* verbose_out, uint seed, uint num_threads, ImportanceMode importance_mode,
    uint min_node_size, std::vector<double>& split_select_weights,
    std::vector<std::string>& always_split_variable_names, std::string status_variable_name, bool prediction_mode,
<<<<<<< HEAD
    bool sample_with_replacement, SplitRule splitrule) {
=======
    bool sample_with_replacement, std::vector<std::string>& unordered_variable_names) {
>>>>>>> 22ec126c

  this->verbose_out = verbose_out;

  // Call other init function
  init(dependent_variable_name, memory_mode, input_data, mtry, "", num_trees, seed, num_threads, importance_mode,
<<<<<<< HEAD
      min_node_size, status_variable_name, prediction_mode, sample_with_replacement, splitrule);
=======
      min_node_size, status_variable_name, prediction_mode, sample_with_replacement, unordered_variable_names);
>>>>>>> 22ec126c

  // Set variables to be always considered for splitting
  if (!always_split_variable_names.empty()) {
    setAlwaysSplitVariables(always_split_variable_names);
  }

  // Set split select weights
  if (!split_select_weights.empty()) {
    setSplitWeightVector(split_select_weights);
  }
}

void Forest::init(std::string dependent_variable_name, MemoryMode memory_mode, Data* input_data, uint mtry,
    std::string output_prefix, uint num_trees, uint seed, uint num_threads, ImportanceMode importance_mode,
    uint min_node_size, std::string status_variable_name, bool prediction_mode, bool sample_with_replacement,
<<<<<<< HEAD
    SplitRule splitrule) {
=======
    std::vector<std::string>& unordered_variable_names) {
>>>>>>> 22ec126c

  // Initialize data with memmode
  this->data = input_data;

  // Initialize random number generator and set seed
  if (seed == 0) {
    std::random_device random_device;
    random_number_generator.seed(random_device());
  } else {
    random_number_generator.seed(seed);
  }

  // Set number of threads
  if (num_threads == DEFAULT_NUM_THREADS) {
#ifdef WIN_R_BUILD
    this->num_threads = 1;
#else
    this->num_threads = std::thread::hardware_concurrency();
#endif
  } else {
    this->num_threads = num_threads;
  }

  // Set member variables
  this->num_trees = num_trees;
  this->mtry = mtry;
  this->seed = seed;
  this->output_prefix = output_prefix;
  this->importance_mode = importance_mode;
  this->min_node_size = min_node_size;
  this->memory_mode = memory_mode;
  this->prediction_mode = prediction_mode;
  this->sample_with_replacement = sample_with_replacement;
  this->splitrule = splitrule;

  // Set number of samples and variables
  num_samples = data->getNumRows();
  num_variables = data->getNumCols();

  // Convert dependent variable name to ID
  if (!prediction_mode && !dependent_variable_name.empty()) {
    dependent_varID = data->getVariableID(dependent_variable_name);
  }

  // Set unordered factor variables
  if (!prediction_mode) {
    is_ordered_variable.resize(num_variables, true);
    for (auto& variable_name : unordered_variable_names) {
      size_t varID = data->getVariableID(variable_name);
      is_ordered_variable[varID] = false;
    }
  }

  no_split_variables.push_back(dependent_varID);

  initInternal(status_variable_name);

  num_independent_variables = num_variables - no_split_variables.size();

  // Sort no split variables in ascending order
  std::sort(no_split_variables.begin(), no_split_variables.end());

  // Check if mtry is in valid range
  if (this->mtry > num_variables - 1) {
    throw std::runtime_error("mtry can not be larger than number of variables in data.");
  }
}

void Forest::run(bool verbose) {

  if (prediction_mode) {
    if (verbose) {
      *verbose_out << "Predicting .." << std::endl;
    }
    predict();
  } else {
    if (verbose) {
      *verbose_out << "Growing trees .." << std::endl;
    }

    grow();

    if (verbose) {
      *verbose_out << "Computing prediction error .." << std::endl;
    }
    computePredictionError();

    if (importance_mode == IMP_GINI) {
      if (verbose) {
        *verbose_out << "Computing variable importance .." << std::endl;
      }
      computeGiniImportance();
    } else if (importance_mode > IMP_GINI) {
      if (verbose) {
        *verbose_out << "Computing permutation variable importance .." << std::endl;
      }
      computePermutationImportance();
    }
  }
}

void Forest::writeOutput() {

  *verbose_out << std::endl;
  writeOutputInternal();
  *verbose_out << "Dependent variable name:           " << data->getVariableNames()[dependent_varID] << std::endl;
  *verbose_out << "Dependent variable ID:             " << dependent_varID << std::endl;
  *verbose_out << "Number of trees:                   " << num_trees << std::endl;
  *verbose_out << "Sample size:                       " << num_samples << std::endl;
  *verbose_out << "Number of independent variables:   " << num_independent_variables << std::endl;
  *verbose_out << "Mtry:                              " << mtry << std::endl;
  *verbose_out << "Target node size:                  " << min_node_size << std::endl;
  *verbose_out << "Variable importance mode:          " << importance_mode << std::endl;
  *verbose_out << "Memory mode:                       " << memory_mode << std::endl;
  *verbose_out << "Seed:                              " << seed << std::endl;
  *verbose_out << "Number of threads:                 " << num_threads << std::endl;
  *verbose_out << std::endl;

  if (prediction_mode) {
    writePredictionFile();
  } else {
    *verbose_out << "Overall OOB prediction error:      " << overall_prediction_error << std::endl;
    *verbose_out << std::endl;

    if (!split_select_weights.empty()) {
      *verbose_out
          << "Warning: Split select weights used. Variable importance measures are only comparable for variables with equal weights."
          << std::endl;
    }

    if (importance_mode != IMP_NONE) {
      writeImportanceFile();
    }

    writeConfusionFile();
  }
}

void Forest::writeImportanceFile() {

  // Open importance file for writing
  std::string filename = output_prefix + ".importance";
  std::ofstream importance_file;
  importance_file.open(filename, std::ios::out);
  if (!importance_file.good()) {
    throw std::runtime_error("Could not write to importance file: " + filename + ".");
  }

  // Write importance to file
  for (size_t i = 0; i < variable_importance.size(); ++i) {
    size_t varID = i;
    for (auto& skip : no_split_variables) {
      if (varID >= skip) {
        ++varID;
      }
    }
    std::string variable_name = data->getVariableNames()[varID];
    importance_file << variable_name << ": " << variable_importance[i] << std::endl;
  }

  importance_file.close();
  *verbose_out << "Saved variable importance to file " << filename << "." << std::endl;
}

void Forest::saveToFile() {

  // Open file for writing
  std::string filename = output_prefix + ".forest";
  std::ofstream outfile;
  outfile.open(filename, std::ios::binary);
  if (!outfile.good()) {
    throw std::runtime_error("Could not write to output file: " + filename + ".");
  }

  // Write dependent_varID
  outfile.write((char*) &dependent_varID, sizeof(dependent_varID));

  // Write num_trees
  outfile.write((char*) &num_trees, sizeof(num_trees));

  // Write is_ordered_variable
  saveVector1D(is_ordered_variable, outfile);

  saveToFileInternal(outfile);

  // Write tree data for each tree
  for (auto& tree : trees) {
    tree->appendToFile(outfile);
  }

  // Close file
  outfile.close();
  *verbose_out << "Saved forest to file " << filename << "." << std::endl;
}

void Forest::grow() {

  // Create thread ranges
  equalSplit(thread_ranges, 0, num_trees - 1, num_threads);

  // Call special grow functions of subclasses. There trees must be created.
  growInternal();

  // Init trees, create a seed for each tree, based on main seed
  std::uniform_int_distribution<uint> udist;
  for (size_t i = 0; i < num_trees; ++i) {
    uint tree_seed;
    if (seed == 0) {
      tree_seed = udist(random_number_generator);
    } else {
      tree_seed = (i + 1) * seed;
    }
    trees[i]->init(data, mtry, dependent_varID, num_samples, tree_seed, &deterministic_varIDs, &split_select_varIDs,
<<<<<<< HEAD
        &split_select_weights, importance_mode, min_node_size, &no_split_variables, sample_with_replacement, splitrule);
=======
        &split_select_weights, importance_mode, min_node_size, &no_split_variables, sample_with_replacement,
        &is_ordered_variable);
>>>>>>> 22ec126c
  }

  // Grow trees in multiple threads
#ifdef WIN_R_BUILD
  progress = 0;
  clock_t start_time = clock();
  clock_t lap_time = clock();
  for (size_t i = 0; i < num_trees; ++i) {
    trees[i]->grow();
    progress++;
    showProgress("Growing trees..", start_time, lap_time);
  }
#else
  progress = 0;
  std::vector<std::thread> threads;
  threads.reserve(num_threads);
  for (uint i = 0; i < num_threads; ++i) {
    threads.push_back(std::thread(&Forest::growTreesInThread, this, i));
  }
  showProgress("Growing trees..");
  for (auto &thread : threads) {
    thread.join();
  }
#endif

}

void Forest::predict() {

  // Predict trees in multiple threads and join the threads with the main thread
#ifdef WIN_R_BUILD
  progress = 0;
  clock_t start_time = clock();
  clock_t lap_time = clock();
  for (size_t i = 0; i < num_trees; ++i) {
    trees[i]->predict(data, false);
    progress++;
    showProgress("Predicting..", start_time, lap_time);
  }
#else
  progress = 0;
  std::vector<std::thread> threads;
  threads.reserve(num_threads);
  for (uint i = 0; i < num_threads; ++i) {
    threads.push_back(std::thread(&Forest::predictTreesInThread, this, i, data, false));
  }
  showProgress("Predicting..");
  for (auto &thread : threads) {
    thread.join();
  }
#endif

  // Call special functions for subclasses
  predictInternal();
}

void Forest::computePredictionError() {

  // Predict trees in multiple threads
#ifdef WIN_R_BUILD
  progress = 0;
  clock_t start_time = clock();
  clock_t lap_time = clock();
  for (size_t i = 0; i < num_trees; ++i) {
    trees[i]->predict(data, true);
    progress++;
    showProgress("Predicting..", start_time, lap_time);
  }
#else
  std::vector<std::thread> threads;
  threads.reserve(num_threads);
  for (uint i = 0; i < num_threads; ++i) {
    threads.push_back(std::thread(&Forest::predictTreesInThread, this, i, data, true));
  }
  for (auto &thread : threads) {
    thread.join();
  }
#endif

  // Call special function for subclasses
  computePredictionErrorInternal();
}

void Forest::computeGiniImportance() {

  // Initialize with 0.
  variable_importance.resize(num_independent_variables, 0);

  // Sum tree importance and divide by number of trees
  for (size_t t = 0; t < trees.size(); ++t) {
    std::vector<double> tree_importance = trees[t]->getVariableImportance();
    for (size_t i = 0; i < tree_importance.size(); ++i) {
      variable_importance[i] += tree_importance[i];
    }
  }
  for (auto& v : variable_importance) {
    v /= num_trees;
  }
}

void Forest::computePermutationImportance() {

  // Compute tree permutation importance in multiple threads
#ifdef WIN_R_BUILD
  progress = 0;
  clock_t start_time = clock();
  clock_t lap_time = clock();
  for (size_t i = 0; i < num_trees; ++i) {
    trees[i]->computePermutationImportance();
    progress++;
    showProgress("Computing permutation importance..", start_time, lap_time);
  }
#else
  progress = 0;
  std::vector<std::thread> threads;
  threads.reserve(num_threads);
  for (uint i = 0; i < num_threads; ++i) {
    threads.push_back(std::thread(&Forest::computeTreePermutationImportanceInThread, this, i));
  }
  showProgress("Computing permutation importance..");
  for (auto &thread : threads) {
    thread.join();
  }
#endif

  // Initialize with 0.
  std::vector<double> variance;
  variance.resize(num_independent_variables, 0);
  variable_importance.resize(num_independent_variables, 0);

  // Sum tree importance and divide by number of trees
  for (size_t t = 0; t < trees.size(); ++t) {
    std::vector<double> tree_importance = trees[t]->getVariableImportance();
    for (size_t i = 0; i < tree_importance.size(); ++i) {
      variable_importance[i] += tree_importance[i];

      // Variance for scaled permutation importance
      if (importance_mode == IMP_PERM_BREIMAN) {
        variance[i] += tree_importance[i] * tree_importance[i];
      } else if (importance_mode == IMP_PERM_LIAW) {
        variance[i] += tree_importance[i] * tree_importance[i] * trees[i]->getNumSamplesOob();
      }
    }
  }
  for (size_t i = 0; i < variable_importance.size(); ++i) {
    variable_importance[i] /= num_trees;

    // Normalize by variance for scaled permutation importance
    if (importance_mode == IMP_PERM_BREIMAN || importance_mode == IMP_PERM_LIAW) {
      if (variance[i] != 0) {
        variance[i] = variance[i] / num_trees - variable_importance[i] * variable_importance[i];
        variable_importance[i] /= sqrt(variance[i] / num_trees);
      }
    }
  }
}

#ifndef WIN_R_BUILD
void Forest::growTreesInThread(uint thread_idx) {
  if (thread_ranges.size() > thread_idx + 1) {
    for (size_t i = thread_ranges[thread_idx]; i < thread_ranges[thread_idx + 1]; ++i) {
      trees[i]->grow();

      // Increase progress by 1 tree
      std::unique_lock<std::mutex> lock(mutex);
      ++progress;
      condition_variable.notify_one();
    }
  }
}

void Forest::predictTreesInThread(uint thread_idx, const Data* prediction_data, bool oob_prediction) {
  if (thread_ranges.size() > thread_idx + 1) {
    for (size_t i = thread_ranges[thread_idx]; i < thread_ranges[thread_idx + 1]; ++i) {
      trees[i]->predict(prediction_data, oob_prediction);

      // Increase progress by 1 tree
      std::unique_lock<std::mutex> lock(mutex);
      ++progress;
      condition_variable.notify_one();
    }
  }
}

void Forest::computeTreePermutationImportanceInThread(uint thread_idx) {
  if (thread_ranges.size() > thread_idx + 1) {
    for (size_t i = thread_ranges[thread_idx]; i < thread_ranges[thread_idx + 1]; ++i) {
      trees[i]->computePermutationImportance();

      // Increase progress by 1 tree
      std::unique_lock<std::mutex> lock(mutex);
      ++progress;
      condition_variable.notify_one();
    }
  }
}
#endif

void Forest::loadFromFile(std::string filename) {
  *verbose_out << "Loading forest from file " << filename << "." << std::endl;

  // Open file for reading
  std::ifstream infile;
  infile.open(filename, std::ios::binary);
  if (!infile.good()) {
    throw std::runtime_error("Could not read from input file: " + filename + ".");
  }

  // Read dependent_varID and num_trees
  infile.read((char*) &dependent_varID, sizeof(dependent_varID));
  infile.read((char*) &num_trees, sizeof(num_trees));

  // Read is_ordered_variable
  readVector1D(is_ordered_variable, infile);

  // Read tree data. This is different for tree types -> virtual function
  loadFromFileInternal(infile);

  infile.close();

  // Create thread ranges
  equalSplit(thread_ranges, 0, num_trees - 1, num_threads);
}

void Forest::setSplitWeightVector(std::vector<double>& split_select_weights) {

  if (split_select_weights.size() != num_independent_variables) {
    throw std::runtime_error("Number of split select weights not equal to number of independent variables.");
  }

  // Split up in deterministic and weighted variables, ignore zero weights
  for (size_t i = 0; i < split_select_weights.size(); ++i) {
    double weight = split_select_weights[i];
    size_t varID = i;
    for (auto& skip : no_split_variables) {
      if (varID >= skip) {
        ++varID;
      }
    }

    if (weight == 1) {
      deterministic_varIDs.push_back(varID);
    } else if (weight < 1 && weight > 0) {
      this->split_select_varIDs.push_back(varID);
      this->split_select_weights.push_back(weight);
    } else if (weight < 0 || weight > 1) {
      throw std::runtime_error("One or more split select weights not in range [0,1].");
    }
  }

  if (deterministic_varIDs.size() > this->mtry) {
    throw std::runtime_error("Number of ones in split select weights cannot be larger than mtry.");
  }
  if (deterministic_varIDs.size() + split_select_varIDs.size() < mtry) {
    throw std::runtime_error("Too many zeros in split select weights. Need at least mtry variables to split at.");
  }
}

void Forest::setAlwaysSplitVariables(std::vector<std::string>& always_split_variable_names) {

  for (auto& variable_name : always_split_variable_names) {
    size_t varID = data->getVariableID(variable_name);
    deterministic_varIDs.push_back(varID);
  }

  if (deterministic_varIDs.size() + this->mtry > num_independent_variables) {
    throw std::runtime_error(
        "Number of variables to be always considered for splitting plus mtry cannot be larger than number of independent variables.");
  }
}

#ifdef WIN_R_BUILD
void Forest::showProgress(std::string operation, clock_t start_time, clock_t& lap_time) {

  double elapsed_time = (clock() - lap_time) / CLOCKS_PER_SEC;
  if (elapsed_time > STATUS_INTERVAL) {
    double relative_progress = (double) progress / (double) num_trees;
    double time_from_start = (clock() - start_time) / CLOCKS_PER_SEC;
    uint remaining_time = (1 / relative_progress - 1) * time_from_start;
    *verbose_out << operation << " Progress: " << round(100 * relative_progress) << "%. Estimated remaining time: "
    << beautifyTime(remaining_time) << "." << std::endl;
    lap_time = clock();
  }
}
#else
void Forest::showProgress(std::string operation) {
  using std::chrono::steady_clock;
  using std::chrono::duration_cast;
  using std::chrono::seconds;

  steady_clock::time_point start_time = steady_clock::now();
  steady_clock::time_point last_time = steady_clock::now();
  std::unique_lock<std::mutex> lock(mutex);

  // Wait for message from threads and show output if enough time elapsed
  while (progress < num_trees) {
    condition_variable.wait(lock);
    seconds elapsed_time = duration_cast<seconds>(steady_clock::now() - last_time);

    if (progress > 0 && elapsed_time.count() > STATUS_INTERVAL) {
      double relative_progress = (double) progress / (double) num_trees;
      seconds time_from_start = duration_cast<seconds>(steady_clock::now() - start_time);
      uint remaining_time = (1 / relative_progress - 1) * time_from_start.count();
      *verbose_out << operation << " Progress: " << round(100 * relative_progress) << "%. Estimated remaining time: "
          << beautifyTime(remaining_time) << "." << std::endl;
      last_time = steady_clock::now();
    }
  }
}
#endif<|MERGE_RESOLUTION|>--- conflicted
+++ resolved
@@ -60,12 +60,8 @@
     std::string output_prefix, uint num_trees, std::ostream* verbose_out, uint seed, uint num_threads,
     std::string load_forest_filename, ImportanceMode importance_mode, uint min_node_size,
     std::string split_select_weights_file, std::vector<std::string>& always_split_variable_names,
-<<<<<<< HEAD
-    std::string status_variable_name, bool sample_with_replacement, SplitRule splitrule) {
-=======
     std::string status_variable_name, bool sample_with_replacement,
-    std::vector<std::string>& unordered_variable_names) {
->>>>>>> 22ec126c
+    std::vector<std::string>& unordered_variable_names, SplitRule splitrule) {
 
   this->verbose_out = verbose_out;
 
@@ -98,11 +94,7 @@
 
   // Call other init function
   init(dependent_variable_name, memory_mode, data, mtry, output_prefix, num_trees, seed, num_threads, importance_mode,
-<<<<<<< HEAD
-      min_node_size, status_variable_name, prediction_mode, sample_with_replacement, splitrule);
-=======
-      min_node_size, status_variable_name, prediction_mode, sample_with_replacement, unordered_variable_names);
->>>>>>> 22ec126c
+      min_node_size, status_variable_name, prediction_mode, sample_with_replacement, unordered_variable_names, splitrule);
 
   if (prediction_mode) {
     loadFromFile(load_forest_filename);
@@ -135,21 +127,13 @@
     uint num_trees, std::ostream* verbose_out, uint seed, uint num_threads, ImportanceMode importance_mode,
     uint min_node_size, std::vector<double>& split_select_weights,
     std::vector<std::string>& always_split_variable_names, std::string status_variable_name, bool prediction_mode,
-<<<<<<< HEAD
-    bool sample_with_replacement, SplitRule splitrule) {
-=======
-    bool sample_with_replacement, std::vector<std::string>& unordered_variable_names) {
->>>>>>> 22ec126c
+    bool sample_with_replacement, std::vector<std::string>& unordered_variable_names, SplitRule splitrule) {
 
   this->verbose_out = verbose_out;
 
   // Call other init function
   init(dependent_variable_name, memory_mode, input_data, mtry, "", num_trees, seed, num_threads, importance_mode,
-<<<<<<< HEAD
-      min_node_size, status_variable_name, prediction_mode, sample_with_replacement, splitrule);
-=======
-      min_node_size, status_variable_name, prediction_mode, sample_with_replacement, unordered_variable_names);
->>>>>>> 22ec126c
+      min_node_size, status_variable_name, prediction_mode, sample_with_replacement, unordered_variable_names, splitrule);
 
   // Set variables to be always considered for splitting
   if (!always_split_variable_names.empty()) {
@@ -165,11 +149,7 @@
 void Forest::init(std::string dependent_variable_name, MemoryMode memory_mode, Data* input_data, uint mtry,
     std::string output_prefix, uint num_trees, uint seed, uint num_threads, ImportanceMode importance_mode,
     uint min_node_size, std::string status_variable_name, bool prediction_mode, bool sample_with_replacement,
-<<<<<<< HEAD
-    SplitRule splitrule) {
-=======
-    std::vector<std::string>& unordered_variable_names) {
->>>>>>> 22ec126c
+    std::vector<std::string>& unordered_variable_names, SplitRule splitrule) {
 
   // Initialize data with memmode
   this->data = input_data;
@@ -383,12 +363,8 @@
       tree_seed = (i + 1) * seed;
     }
     trees[i]->init(data, mtry, dependent_varID, num_samples, tree_seed, &deterministic_varIDs, &split_select_varIDs,
-<<<<<<< HEAD
-        &split_select_weights, importance_mode, min_node_size, &no_split_variables, sample_with_replacement, splitrule);
-=======
         &split_select_weights, importance_mode, min_node_size, &no_split_variables, sample_with_replacement,
-        &is_ordered_variable);
->>>>>>> 22ec126c
+        &is_ordered_variable, splitrule);
   }
 
   // Grow trees in multiple threads
