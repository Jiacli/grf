--- conflicted
+++ resolved
@@ -63,42 +63,17 @@
 
   double computePredictionAccuracyInternal();
 
-  void findBestSplit(size_t nodeID, std::vector<size_t>& possible_split_varIDs, double& best_value, size_t& best_varID,
-      double& best_decrease);
-
-  bool findBestSplitLogRank(size_t nodeID, std::vector<size_t>& possible_split_varIDs);
-
-//  void findBestSplitValueLogRank(size_t nodeID, size_t varID, std::vector<double>& possible_split_values,
-//      size_t num_unique_death_times, double& best_value, size_t& best_varID, double& best_logrank);
-  void findBestSplitValueAUC(size_t nodeID, size_t varID, std::vector<double>& possible_split_values,
-      double& best_value, size_t& best_varID, double& best_auc);
-
-//  void computeDeathCounts(size_t& num_unique_death_times, size_t nodeID);
-//  double computeLogRankTest(size_t nodeID, size_t varID, double split_value, size_t num_unique_death_times);
-//  void computeChildDeathCounts(size_t nodeID, size_t varID, double split_value, size_t* num_samples_left_child);
-
-// Called by splitNodeInternal(). Sets split_varIDs and split_values.
-
+  // Called by splitNodeInternal(). Sets split_varIDs and split_values.
+  bool findBestSplit(size_t nodeID, std::vector<size_t>& possible_split_varIDs);
   void computeDeathCounts(size_t nodeID);
   void computeChildDeathCounts(size_t nodeID, size_t varID, std::vector<double>& possible_split_values,
       size_t* num_samples_right_child, size_t* num_samples_at_risk_right_child, size_t* num_deaths_right_child);
   void findBestSplitValueLogRank(size_t nodeID, size_t varID, std::vector<double>& possible_split_values,
       double& best_value, size_t& best_varID, double& best_logrank);
-<<<<<<< HEAD
-
-  void computeAucSplit(double time_k, double time_l, double status_k, double status_l, double value_k, double value_l,
-      size_t num_splits, std::vector<double>& possible_split_values, double* num_count, double* num_total);
-
-  void reservePredictionMemory(size_t num_predictions) {
-    predictions.resize(num_predictions, std::vector<double>());
-    for (auto& sample_vector : predictions) {
-      sample_vector.resize(num_timepoints, 0);
-    }
-  }
-=======
   void findBestSplitValueLogRankUnordered(size_t nodeID, size_t varID, std::vector<double>& factor_levels, double& best_value,
       size_t& best_varID, double& best_logrank);
->>>>>>> 22ec126c
+  void findBestSplitValueAUC(size_t nodeID, size_t varID, std::vector<double>& possible_split_values,
+      double& best_value, size_t& best_varID, double& best_auc);
 
   void cleanUpInternal() {
     delete[] num_deaths;
