/*-------------------------------------------------------------------------------
 This file is part of Ranger.

 Ranger is free software: you can redistribute it and/or modify
 it under the terms of the GNU General Public License as published by
 the Free Software Foundation, either version 3 of the License, or
 (at your option) any later version.

 Ranger is distributed in the hope that it will be useful,
 but WITHOUT ANY WARRANTY; without even the implied warranty of
 MERCHANTABILITY or FITNESS FOR A PARTICULAR PURPOSE. See the
 GNU General Public License for more details.

 You should have received a copy of the GNU General Public License
 along with Ranger. If not, see <http://www.gnu.org/licenses/>.

 Written by:

 Marvin N. Wright
 Institut für Medizinische Biometrie und Statistik
 Universität zu Lübeck
 Ratzeburger Allee 160
 23562 Lübeck

 http://www.imbs-luebeck.de
 wright@imbs.uni-luebeck.de
 #-------------------------------------------------------------------------------*/

#include <algorithm>
#include <cmath>
#include <iostream>
#include <iterator>
#include <numeric>
#include <vector>

#include "utility.h"
#include "TreeSurvival.h"
#include "Data.h"

TreeSurvival::TreeSurvival(std::vector<double>* unique_timepoints, size_t status_varID) :
    status_varID(status_varID), unique_timepoints(unique_timepoints), num_deaths(0), num_samples_at_risk(0), num_deaths_left_child(
        0), num_samples_at_risk_left_child(0), num_deaths_0(0), num_samples_at_risk_0(0), num_deaths_1(0), num_samples_at_risk_1(
        0) {
  this->num_timepoints = unique_timepoints->size();
}

TreeSurvival::TreeSurvival(std::vector<std::vector<size_t>>& child_nodeIDs, std::vector<size_t>& split_varIDs,
    std::vector<double>& split_values, std::vector<std::vector<double>> chf, std::vector<double>* unique_timepoints) :
    Tree(child_nodeIDs, split_varIDs, split_values), status_varID(0), unique_timepoints(unique_timepoints), chf(chf), num_deaths(
        0), num_samples_at_risk(0), num_deaths_left_child(0), num_samples_at_risk_left_child(0), num_deaths_0(0), num_samples_at_risk_0(
        0), num_deaths_1(0), num_samples_at_risk_1(0) {
  this->num_timepoints = unique_timepoints->size();
}

TreeSurvival::~TreeSurvival() {
}

void TreeSurvival::initInternal() {

  // Number of deaths and samples at risk for each timepoint
  num_deaths = new size_t[num_timepoints];
  num_samples_at_risk = new size_t[num_timepoints];
  num_deaths_left_child = new size_t[num_timepoints];
  num_samples_at_risk_left_child = new size_t[num_timepoints];

  // For GWA mode, reuse left for 0
  num_deaths_0 = num_deaths_left_child;
  num_samples_at_risk_0 = num_samples_at_risk_left_child;
  num_deaths_1 = new size_t[num_timepoints];
  num_samples_at_risk_1 = new size_t[num_timepoints];
}

void TreeSurvival::addPrediction(size_t nodeID, size_t sampleID) {
  predictions[sampleID] = chf[nodeID];
}

void TreeSurvival::appendToFileInternal(std::ofstream& file) {

  // Convert to vector without empty elements and save
  std::vector<size_t> terminal_nodes;
  std::vector<std::vector<double>> chf_vector;
  for (size_t i = 0; i < chf.size(); ++i) {
    if (!chf[i].empty()) {
      terminal_nodes.push_back(i);
      chf_vector.push_back(chf[i]);
    }
  }
  saveVector1D(terminal_nodes, file);
  saveVector2D(chf_vector, file);
}

bool TreeSurvival::splitNodeInternal(size_t nodeID, std::vector<size_t>& possible_split_varIDs) {

  double best_decrease = -1;
  size_t best_varID = 0;
  double best_value = 0;

  size_t num_unique_death_times = 0;
  computeDeathCounts(num_unique_death_times, nodeID);

  // Stop early if no split posssible
  if (sampleIDs[nodeID].size() >= 2 * min_node_size) {
    findBestSplit(nodeID, possible_split_varIDs, num_unique_death_times, best_value, best_varID, best_decrease);
  }

  bool result = false;

  // Stop and save CHF if no good split found (this is terminal node).
  if (best_decrease < 0) {
    std::vector<double> chf_temp;
    double chf_value = 0;
    for (size_t i = 0; i < num_timepoints; ++i) {
      if (num_samples_at_risk[i] != 0) {
        chf_value += (double) num_deaths[i] / (double) num_samples_at_risk[i];
      }
      chf_temp.push_back(chf_value);
    }
    chf[nodeID] = chf_temp;
    result = true;
  } else {
    // If not terminal node save best values
    split_varIDs[nodeID] = best_varID;
    split_values[nodeID] = best_value;
  }

  return result;
}

void TreeSurvival::createEmptyNodeInternal() {
  chf.push_back(std::vector<double>());
}

double TreeSurvival::computePredictionAccuracyInternal() {

  // Compute summed chf for samples
  std::vector<double> sum_chf;
  for (size_t i = 0; i < predictions.size(); ++i) {
    sum_chf.push_back(std::accumulate(predictions[i].begin(), predictions[i].end(), 0));
  }

  // Return concordance index
  return computeConcordanceIndex(data, sum_chf, dependent_varID, status_varID, oob_sampleIDs);
}

void TreeSurvival::findBestSplit(size_t nodeID, std::vector<size_t>& possible_split_varIDs,
    size_t num_unique_death_times, double& best_value, size_t& best_varID, double& best_decrease) {

  // For all possible split variables
  for (auto& varID : possible_split_varIDs) {

    // Create possible split values
    std::vector<double> possible_split_values;
    data->getAllValues(possible_split_values, sampleIDs[nodeID], varID);

    // Try next variable if all equal for this
    if (possible_split_values.size() < 2) {
      continue;
    }

    if (splitrule == LOGRANK) {
      findBestSplitValueLogRank(nodeID, varID, possible_split_values, num_unique_death_times, best_value, best_varID,
          best_decrease);
    } else if (splitrule == AUC || splitrule == AUC_IGNORE_TIES) {
      findBestSplitValueAUC(nodeID, varID, possible_split_values, best_value, best_varID, best_decrease);
    }
  }
}

void TreeSurvival::findBestSplitValueLogRank(size_t nodeID, size_t varID, std::vector<double>& possible_split_values,
    size_t num_unique_death_times, double& best_value, size_t& best_varID, double& best_logrank) {

  // If the column consists only of gwa data
  if ((possible_split_values.size() == 2 && possible_split_values[0] == 0 && possible_split_values[1] == 1)
      || (possible_split_values.size() == 3 && possible_split_values[0] == 0 && possible_split_values[1] == 1
          && possible_split_values[2] == 2)) {
    findBestSplitValueLogRankGWA(nodeID, varID, best_value, best_varID, best_logrank);
  } else {

<<<<<<< HEAD
    // For all possible split values
    for (auto& split_value : possible_split_values) {

      // Compute logrank and use split if better than before
      double logrank = computeLogRankTest(nodeID, varID, split_value, num_unique_death_times);
      if (logrank > best_logrank) {
        best_value = split_value;
        best_varID = varID;
        best_logrank = logrank;
=======
      // Try next variable if all equal for this
      if (possible_split_values.size() == 0) {
        continue;
>>>>>>> 1ae98bfd
      }
    }
  }

}

void TreeSurvival::findBestSplitValueAUC(size_t nodeID, size_t varID, std::vector<double>& possible_split_values,
    double& best_value, size_t& best_varID, double& best_auc) {

  size_t num_node_samples = sampleIDs[nodeID].size();
  size_t num_splits = possible_split_values.size();
  size_t num_possible_pairs = num_node_samples * (num_node_samples - 1) / 2;

  // Initialize
  double* num_count = new double[num_splits];
  double* num_total = new double[num_splits];
  size_t* num_samples_left_child = new size_t[num_splits];
  for (size_t i = 0; i < num_splits; ++i) {
    num_count[i] = num_possible_pairs;
    num_total[i] = num_possible_pairs;
    num_samples_left_child[i] = 0;
  }

  // For all pairs
  for (size_t k = 0; k < num_node_samples; ++k) {
    size_t sample_k = sampleIDs[nodeID][k];
    double time_k = data->get(sample_k, dependent_varID);
    double status_k = data->get(sample_k, status_varID);
    double value_k = data->get(sample_k, varID);

    // Count samples in left node
    for (size_t i = 0; i < num_splits; ++i) {
      double split_value = possible_split_values[i];
      if (value_k <= split_value) {
        ++num_samples_left_child[i];
      }
    }

    for (size_t l = k + 1; l < num_node_samples; ++l) {
      size_t sample_l = sampleIDs[nodeID][l];
      double time_l = data->get(sample_l, dependent_varID);
      double status_l = data->get(sample_l, status_varID);
      double value_l = data->get(sample_l, varID);

      // Compute split
      computeAucSplit(time_k, time_l, status_k, status_l, value_k, value_l, num_splits, possible_split_values,
          num_count, num_total);
    }
  }

  for (size_t i = 0; i < num_splits; ++i) {
    // Do not consider this split point if fewer than min_node_size samples in one node
    size_t num_samples_right_child = num_node_samples - num_samples_left_child[i];
    if (num_samples_left_child[i] < min_node_size || num_samples_right_child < min_node_size) {
      continue;
    } else {
      double auc = fabs((num_count[i] / 2) / num_total[i] - 0.5);
      if (auc > best_auc) {
        best_value = possible_split_values[i];
        best_varID = varID;
        best_auc = auc;
      }
    }
  }

  // Clean up
  delete[] num_count;
  delete[] num_total;
  delete[] num_samples_left_child;
}

void TreeSurvival::computeDeathCounts(size_t& num_unique_death_times, size_t nodeID) {

// Initialize
  for (size_t i = 0; i < num_timepoints; ++i) {
    num_deaths[i] = 0;
    num_samples_at_risk[i] = 0;
  }

  for (auto& sampleID : sampleIDs[nodeID]) {
    double survival_time = data->get(sampleID, dependent_varID);

    size_t t = 0;
    while (t < unique_timepoints->size() && (*unique_timepoints)[t] < survival_time) {
      ++num_samples_at_risk[t];
      ++t;
    }

    // Now t is the survival time, add to at risk and to death if death
    if (t < unique_timepoints->size()) {
      if (data->get(sampleID, status_varID) == 1) {
        ++num_samples_at_risk[t];
        ++num_deaths[t];
      }
    }
  }

// Count unique death times
  for (size_t j = 0; j < num_timepoints; ++j) {
    if (num_deaths[j] > 0) {
      ++num_unique_death_times;
    }
  }

}

double TreeSurvival::computeLogRankTest(size_t nodeID, size_t varID, double split_value,
    size_t num_unique_death_times) {

  double nominator = 0;
  double denominator_squared = 0;

// Initialize
  for (size_t i = 0; i < num_timepoints; ++i) {
    num_deaths_left_child[i] = 0;
    num_samples_at_risk_left_child[i] = 0;
  }

  size_t num_samples_left_child = 0;
  computeChildDeathCounts(nodeID, varID, split_value, &num_samples_left_child);

// Do not consider this split point if fewer than min_node_size samples in one node
  size_t num_samples_right_child = sampleIDs[nodeID].size() - num_samples_left_child;
  if (num_samples_left_child < min_node_size || num_samples_right_child < min_node_size) {
    return -1;
  }

  for (size_t t = 0; t < num_timepoints; ++t) {

    if (num_samples_at_risk[t] < 2) {
      continue;
    }

    // Nominator and demoninator for log-rank test, notation from Ishwaran et al.
    double di = (double) num_deaths[t];
    double di1 = (double) num_deaths_left_child[t];
    double Yi = (double) num_samples_at_risk[t];
    double Yi1 = (double) num_samples_at_risk_left_child[t];
    nominator += di1 - Yi1 * (di / Yi);
    denominator_squared += (Yi1 / Yi) * (1.0 - Yi1 / Yi) * ((Yi - di) / (Yi - 1)) * di;
  }

  if (denominator_squared != 0) {
    return (fabs(nominator / sqrt(denominator_squared)));
  } else {
    return -1;
  }

}

void TreeSurvival::computeChildDeathCounts(size_t nodeID, size_t varID, double split_value,
    size_t* num_samples_left_child) {

// Count deaths and samples at risk in left child for this split
  for (auto& sampleID : sampleIDs[nodeID]) {
    if (data->get(sampleID, varID) <= split_value) {

      ++(*num_samples_left_child);
      double survival_time = data->get(sampleID, dependent_varID);

      size_t t = 0;
      while (t < unique_timepoints->size() && (*unique_timepoints)[t] < survival_time) {
        ++num_samples_at_risk_left_child[t];
        ++t;
      }

      // Now t is the survival time, add to at risk and to death if death.
      if (t < unique_timepoints->size()) {
        if (data->get(sampleID, status_varID) == 1) {
          ++num_samples_at_risk_left_child[t];
          ++num_deaths_left_child[t];
        }
      }

    }
  }
}

void TreeSurvival::computeAucSplit(double time_k, double time_l, double status_k, double status_l, double value_k,
    double value_l, size_t num_splits, std::vector<double>& possible_split_values, double* num_count,
    double* num_total) {

  // TODO: In 1 variable?
  bool ignore_pair = false;
  bool do_nothing = false;

  double value_smaller = 0;
  double value_larger = 0;
  double status_smaller = 0;

  if (time_k < time_l) {
    value_smaller = value_k;
    value_larger = value_l;
    status_smaller = status_k;
  } else if (time_l < time_k) {
    value_smaller = value_l;
    value_larger = value_k;
    status_smaller = status_l;
  } else {
    // TODO: Shorter?
    // Tie in survival time
    if (status_k == 0 || status_l == 0) {
      ignore_pair = true;
    } else {
      if (splitrule == AUC_IGNORE_TIES) {
        ignore_pair = true;
      } else {
        if (value_k == value_l) {
          // Tie in survival time and in covariate
          ignore_pair = true;
        } else {
          // Tie in survival time in covariate
          do_nothing = true;
        }
      }
    }
  }

  // Do not count if smaller time censored
  if (status_smaller == 0) {
    ignore_pair = true;
  }

  if (ignore_pair) {
    for (size_t i = 0; i < num_splits; ++i) {
      --num_count[i];
      --num_total[i];
    }
  } else if (do_nothing) {
    // Do nothing
  } else {
    for (size_t i = 0; i < num_splits; ++i) {
      double split_value = possible_split_values[i];

      if (value_smaller <= split_value && value_larger > split_value) {
        ++num_count[i];
      } else if (value_smaller > split_value && value_larger <= split_value) {
        --num_count[i];
      } else if (value_smaller <= split_value && value_larger <= split_value) {
        break;
      }
    }
  }

}

void TreeSurvival::findBestSplitValueLogRankGWA(size_t nodeID, size_t varID, double& best_value, size_t& best_varID,
    double& best_logrank) {

  double nominator_split_0 = 0;
  double nominator_split_1 = 0;
  double denominator_squared_split_0 = 0;
  double denominator_squared_split_1 = 0;
  size_t all_samples_0 = 0;
  size_t all_samples_1 = 0;

  size_t* num_samples_at_risk_value = num_samples_at_risk_0;
  size_t* num_deaths_value = num_deaths_0;

// Initialize
  for (size_t i = 0; i < num_timepoints; ++i) {
    num_samples_at_risk_0[i] = 0;
    num_samples_at_risk_1[i] = 0;

    num_deaths_0[i] = 0;
    num_deaths_1[i] = 0;
  }

// Count deaths and samples at risk in left child for this split
  for (auto& sampleID : sampleIDs[nodeID]) {
    double value = data->get(sampleID, varID);
    double survival_time = data->get(sampleID, dependent_varID);

    if (value == 0) {
      ++all_samples_0;
      num_samples_at_risk_value = num_samples_at_risk_0;
      num_deaths_value = num_deaths_0;
    } else if (value == 1) {
      ++all_samples_1;
      num_samples_at_risk_value = num_samples_at_risk_1;
      num_deaths_value = num_deaths_1;
    }

    size_t t = 0;
    while (t < unique_timepoints->size() && (*unique_timepoints)[t] < survival_time) {
      ++num_samples_at_risk_value[t];
      ++t;
    }

    // Now t is the survival time, add to at risk and to death if death
    if (t < unique_timepoints->size()) {
      if (data->get(sampleID, status_varID) == 1) {
        ++num_samples_at_risk_value[t];
        ++num_deaths_value[t];
      }
    }
  }

// Do not consider this split point if fewer than min_node_size samples in one node
  size_t all_samples = sampleIDs[nodeID].size();
  bool split_okay_0 = true;
  if (all_samples_0 < min_node_size || (all_samples - all_samples_0) < min_node_size) {
    split_okay_0 = false;
  }
  bool split_okay_1 = true;
  if ((all_samples_0 + all_samples_1) < min_node_size
      || (all_samples - all_samples_0 - all_samples_1) < min_node_size) {
    split_okay_1 = false;
  }
  if (!split_okay_0 && !split_okay_1) {
    return;
  }

  for (size_t t = 0; t < num_timepoints; ++t) {

    if (num_samples_at_risk[t] < 2) {
      continue;
    }

    // Nominator and demoninator for log-rank test, notation from Ishwaran et al.
    double di = (double) num_deaths[t];
    double Yi = (double) num_samples_at_risk[t];
    double temp = ((Yi - di) / (Yi - 1)) * di;

    if (split_okay_0) {
      double di1_split_0 = (double) num_deaths_0[t];
      double Yi1_split_0 = (double) num_samples_at_risk_0[t];
      nominator_split_0 += di1_split_0 - Yi1_split_0 * (di / Yi);
      denominator_squared_split_0 += (Yi1_split_0 / Yi) * (1.0 - Yi1_split_0 / Yi) * temp;
    }

    if (split_okay_1) {
      double di1_split_1 = (double) (num_deaths_0[t] + num_deaths_1[t]);
      double Yi1_split_1 = (double) (num_samples_at_risk_0[t] + num_samples_at_risk_1[t]);
      nominator_split_1 += di1_split_1 - Yi1_split_1 * (di / Yi);
      denominator_squared_split_1 += (Yi1_split_1 / Yi) * (1.0 - Yi1_split_1 / Yi) * temp;
    }
  }
}
<|MERGE_RESOLUTION|>--- conflicted
+++ resolved
@@ -176,7 +176,6 @@
     findBestSplitValueLogRankGWA(nodeID, varID, best_value, best_varID, best_logrank);
   } else {
 
-<<<<<<< HEAD
     // For all possible split values
     for (auto& split_value : possible_split_values) {
 
@@ -186,11 +185,7 @@
         best_value = split_value;
         best_varID = varID;
         best_logrank = logrank;
-=======
-      // Try next variable if all equal for this
-      if (possible_split_values.size() == 0) {
-        continue;
->>>>>>> 1ae98bfd
+
       }
     }
   }
