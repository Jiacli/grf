--- conflicted
+++ resolved
@@ -51,12 +51,8 @@
       std::vector<double>* split_select_weights, ImportanceMode importance_mode, uint min_node_size,
       std::vector<size_t>* no_split_variables, bool sample_with_replacement, std::vector<bool>* is_unordered,
       bool memory_saving_splitting, SplitRule splitrule, std::vector<double>* case_weights, bool keep_inbag,
-<<<<<<< HEAD
-      double sample_fraction, bool holdout);
-=======
-      double sample_fraction, double alpha, double minprop);
+      double sample_fraction, double alpha, double minprop, bool holdout);
 
->>>>>>> 9e5c0030
   virtual void initInternal() = 0;
 
   void grow(std::vector<double>* variable_importance);
