--- conflicted
+++ resolved
@@ -24,24 +24,17 @@
                           bool honesty,
                           unsigned int ci_group_size,
                           double alpha,
-<<<<<<< HEAD
+                          double imbalance_penalty,
                           std::vector<unsigned int> clusters,
                           unsigned int samples_per_cluster) {
-=======
-                          double imbalance_penalty) {
->>>>>>> cd9b6069
   ForestTrainer trainer = regression_splits
       ? ForestTrainers::regression_trainer(outcome_index - 1)
       : ForestTrainers::quantile_trainer(outcome_index - 1, quantiles);
 
   Data* data = RcppUtilities::convert_data(input_data, sparse_input_data);
   ForestOptions options(num_trees, ci_group_size, sample_fraction, mtry, min_node_size,
-<<<<<<< HEAD
-                        honesty, sample_with_replacement, num_threads, seed, clusters,
-                        samples_per_cluster);
-=======
-                        honesty, alpha, imbalance_penalty, num_threads, seed);
->>>>>>> cd9b6069
+      honesty, alpha, imbalance_penalty, num_threads, seed, clusters, samples_per_cluster);
+
   Forest forest = trainer.train(data, options);
 
   Rcpp::List result = RcppUtilities::create_forest_object(forest, data);
