#' Causal forest
#' 
#' Trains a causal forest that can be used to estimate
#' conditional average treatment effects tau(X). When
#' the treatment assignmnet W is binary and unconfounded,
#' we have tau(X) = E[Y(1) - Y(0) | X = x], where Y(0) and
#' Y(1) are potential outcomes corresponding to the two possible
#' treatment states. When W is continuous, we effectively estimate
#' an average partical effect Cov[Y, W | X = x] / Var[W | X = x],
#' and interpret it as a treatment effect given unconfoundedness.
#'
#' @param X The covariates used in the causal regression.
#' @param Y The outcome.
#' @param W The treatment assignment (may be binary or real).
#' @param sample.fraction Fraction of the data used to build each tree.
#'                        Note: If honesty is used, these subsamples will
#'                        further be cut in half.
#' @param mtry Number of variables tried for each split.
#' @param num.trees Number of trees grown in the forest. Note: Getting accurate
#'                  confidence intervals generally requires more trees than
#'                  getting accurate predictions.
#' @param num.threads Number of threads used in training. If set to NULL, the software
#'                    automatically selects an appropriate amount.
#' @param min.node.size A target for the minimum number of observations in each tree leaf. Note that nodes
#'                      with size smaller than min.node.size can occur, as in the original randomForest package.
#' @param honesty Whether or not honest splitting (i.e., sub-sample splitting) should be used.
#' @param ci.group.size The forest will grow ci.group.size trees on each subsample.
#'                      In order to provide confidence intervals, ci.group.size must
#'                      be at least 2.
#' @param precompute.nuisance Should we first run regression forests to estimate
#'                            y(x) = E[Y|X=x] and w(x) = E[W|X=x], and then run a
#'                            causal forest on the residuals? This approach is
#'                            recommended, computational resources permitting.
#' @param alpha Maximum imbalance of a split.
#' @param lambda A tuning parameter to control the amount of split regularization (experimental).
#' @param downweight.penalty Whether or not the regularization penalty should be downweighted (experimental).
#' @param seed The seed of the c++ random number generator.
#' @param clusters Vector of integers or factors specifying which cluster each observation corresponds to.
#' @param samples_per_cluster If sampling by cluster, the number of observations to be sampled from
#'                            each cluster. Must be less than the size of the smallest cluster. If set to NULL
#'                            software will set this value to the size of the smallest cluster.
#'
#' @return A trained causal forest object.
#'
#' @examples \dontrun{
#' # Train a causal forest.
#' n = 50; p = 10
#' X = matrix(rnorm(n*p), n, p)
#' W = rbinom(n, 1, 0.5)
#' Y = pmax(X[,1], 0) * W + X[,2] + pmin(X[,3], 0) + rnorm(n)
#' c.forest = causal_forest(X, Y, W)
#'
#' # Predict using the forest.
#' X.test = matrix(0, 101, p)
#' X.test[,1] = seq(-2, 2, length.out = 101)
#' c.pred = predict(c.forest, X.test)
#'
#' # Predict on out-of-bag training samples.
#' c.pred = predict(c.forest)
#'
#' # Predict with confidence intervals; growing more trees is now recommended.
#' c.forest = causal_forest(X, Y, W, num.trees = 4000)
#' c.pred = predict(c.forest, X.test, estimate.variance = TRUE)
#' }
#'
#' @export
causal_forest <- function(X, Y, W, sample.fraction = 0.5, mtry = NULL, 
                          num.trees = 2000, num.threads = NULL, min.node.size = NULL,
                          honesty = TRUE, ci.group.size = 2, precompute.nuisance = TRUE,
                          alpha = 0.05, lambda = 0.0, downweight.penalty = FALSE, seed = NULL,
                          clusters = NULL, samples_per_cluster = NULL) {
    
    validate_X(X)
    if(length(Y) != nrow(X)) { stop("Y has incorrect length.") }
    if(length(W) != nrow(X)) { stop("W has incorrect length.") }
    
    mtry <- validate_mtry(mtry, X)
    num.threads <- validate_num_threads(num.threads)
    min.node.size <- validate_min_node_size(min.node.size)
    sample.fraction <- validate_sample_fraction(sample.fraction)
    seed <- validate_seed(seed)
    clusters <- validate_clusters(clusters, X)
    samples_per_cluster <- validate_samples_per_cluster(samples_per_cluster, clusters)
    
    sample.with.replacement <- FALSE
    
    split.regularization <- 0
    
    if (!precompute.nuisance) {
        data <- create_data_matrices(X, Y, W)
        Y.hat <- NULL
        W.hat <- NULL
    } else {
        forest.Y <- regression_forest(X, Y, sample.fraction = sample.fraction, mtry = mtry, 
                                      num.trees = min(500, num.trees), num.threads = num.threads, min.node.size = NULL, 
                                      honesty = TRUE, seed = seed, ci.group.size = 1, alpha = alpha, lambda = lambda,
                                      downweight.penalty = downweight.penalty, clusters = clusters,
                                      samples_per_cluster = samples_per_cluster)
        Y.hat <- predict(forest.Y)$predictions
        
        forest.W <- regression_forest(X, W, sample.fraction = sample.fraction, mtry = mtry, 
                                      num.trees = min(500, num.trees), num.threads = num.threads, min.node.size = NULL, 
                                      honesty = TRUE, seed = seed, ci.group.size = 1, alpha = alpha, lambda = lambda,
                                      downweight.penalty = downweight.penalty, clusters = clusters,
                                      samples_per_cluster = samples_per_cluster)

        W.hat <- predict(forest.W)$predictions
        
        data <- create_data_matrices(X, Y - Y.hat, W - W.hat)
    }

    outcome.index <- ncol(X) + 1
    treatment.index <- ncol(X) + 2
    instrument.index <- treatment.index
    
<<<<<<< HEAD
    forest <- instrumental_train(data$default, data$sparse, outcome.index, treatment.index, instrument.index,
        variable.names, mtry, num.trees, verbose, num.threads, min.node.size,
        sample.with.replacement, keep.inbag, sample.fraction, seed, honesty,
        ci.group.size, split.regularization, alpha, lambda, downweight.penalty,
        clusters, samples_per_cluster)
=======
    forest <- instrumental_train(data$default, data$sparse, outcome.index, treatment.index,
        instrument.index, mtry, num.trees, num.threads, min.node.size,
        sample.with.replacement, sample.fraction, seed, honesty,
        ci.group.size, split.regularization, alpha, lambda, downweight.penalty)
>>>>>>> 55cce819
    
    forest[["ci.group.size"]] <- ci.group.size
    forest[["X.orig"]] <- X
    forest[["Y.orig"]] <- Y
    forest[["W.orig"]] <- W
    forest[["Y.hat"]] <- Y.hat
    forest[["W.hat"]] <- W.hat
    
    class(forest) <- c("causal_forest", "grf")
    forest
}

#' Predict with a causal forest
#' 
#' Gets estimates of tau(x) using a trained causal forest.
#'
#' @param object The trained forest.
#' @param newdata Points at which predictions should be made. If NULL,
#'                makes out-of-bag predictions on the training set instead
#'                (i.e., provides predictions at Xi using only trees that did
#'                not use the i-th training example).
#' @param num.threads Number of threads used in training. If set to NULL, the software
#'                    automatically selects an appropriate amount.
#' @param estimate.variance Whether variance estimates for hat{tau}(x) are desired
#'                          (for confidence intervals).
#' @param ... Additional arguments (currently ignored).
#'
#' @return Vector of predictions, along with (optional) variance estimates.
#'
#' @examples \dontrun{
#' # Train a causal forest.
#' n = 100; p = 10
#' X = matrix(rnorm(n*p), n, p)
#' W = rbinom(n, 1, 0.5)
#' Y = pmax(X[,1], 0) * W + X[,2] + pmin(X[,3], 0) + rnorm(n)
#' c.forest = causal_forest(X, Y, W)
#'
#' # Predict using the forest.
#' X.test = matrix(0, 101, p)
#' X.test[,1] = seq(-2, 2, length.out = 101)
#' c.pred = predict(c.forest, X.test)
#'
#' # Predict on out-of-bag training samples.
#' c.pred = predict(c.forest)
#'
#' # Predict with confidence intervals; growing more trees is now recommended.
#' c.forest = causal_forest(X, Y, W, num.trees = 500)
#' c.pred = predict(c.forest, X.test, estimate.variance = TRUE)
#' }
#'
#' @export
predict.causal_forest <- function(object, newdata = NULL, num.threads = NULL, estimate.variance = FALSE, ...) {
    predict.instrumental_forest(object, newdata, num.threads, estimate.variance)
}<|MERGE_RESOLUTION|>--- conflicted
+++ resolved
@@ -113,18 +113,10 @@
     treatment.index <- ncol(X) + 2
     instrument.index <- treatment.index
     
-<<<<<<< HEAD
-    forest <- instrumental_train(data$default, data$sparse, outcome.index, treatment.index, instrument.index,
-        variable.names, mtry, num.trees, verbose, num.threads, min.node.size,
-        sample.with.replacement, keep.inbag, sample.fraction, seed, honesty,
-        ci.group.size, split.regularization, alpha, lambda, downweight.penalty,
-        clusters, samples_per_cluster)
-=======
     forest <- instrumental_train(data$default, data$sparse, outcome.index, treatment.index,
-        instrument.index, mtry, num.trees, num.threads, min.node.size,
-        sample.with.replacement, sample.fraction, seed, honesty,
-        ci.group.size, split.regularization, alpha, lambda, downweight.penalty)
->>>>>>> 55cce819
+        instrument.index, mtry, num.trees, num.threads, min.node.size, sample.with.replacement,
+        sample.fraction, seed, honesty, ci.group.size, split.regularization, alpha, lambda,
+        downweight.penalty, clusters, samples_per_cluster)
     
     forest[["ci.group.size"]] <- ci.group.size
     forest[["X.orig"]] <- X
