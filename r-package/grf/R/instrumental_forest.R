--- conflicted
+++ resolved
@@ -46,15 +46,9 @@
 #' @export
 instrumental_forest <- function(X, Y, W, Z, sample.fraction = 0.5, mtry = NULL,
                                 num.trees = 2000, num.threads = NULL, min.node.size = NULL, honesty = TRUE,
-<<<<<<< HEAD
-                                ci.group.size = 2, precompute.nuisance = TRUE, split.regularization = 0,
-                                alpha = 0.05, lambda = 0.0, downweight.penalty = FALSE, seed = NULL,
+                                ci.group.size = 2, precompute.nuisance = TRUE, reduced.form.weight = 0,
+                                alpha = 0.05, imbalance.penalty = 0.0, seed = NULL,
                                 clusters = NULL, samples_per_cluster = NULL) {
-=======
-                                ci.group.size = 2, precompute.nuisance = TRUE, reduced.form.weight = 0,
-                                alpha = 0.05, imbalance.penalty = 0.0, seed = NULL) {
->>>>>>> cd9b6069
-    
     validate_X(X)
     if(length(Y) != nrow(X)) { stop("Y has incorrect length.") }
     if(length(W) != nrow(X)) { stop("W has incorrect length.") }
@@ -77,35 +71,22 @@
     } else {
         forest.Y <- regression_forest(X, Y, sample.fraction = sample.fraction, mtry = mtry, 
                                       num.trees = min(500, num.trees), num.threads = num.threads, min.node.size = NULL, 
-<<<<<<< HEAD
-                                      honesty = TRUE, seed = seed, ci.group.size = 1, alpha = alpha, lambda = lambda,
-                                      downweight.penalty = downweight.penalty, clusters = clusters,
-                                      samples_per_cluster = samples_per_cluster)
-=======
-                                      honesty = TRUE, seed = seed, ci.group.size = 1, alpha = alpha, imbalance.penalty = imbalance.penalty)
->>>>>>> cd9b6069
+                                      honesty = TRUE, seed = seed, ci.group.size = 1, alpha = alpha, imbalance.penalty = imbalance.penalty,
+                                      clusters = clusters, samples_per_cluster = samples_per_cluster)
+
         Y.hat = predict(forest.Y)$predictions
         
         forest.W <- regression_forest(X, W, sample.fraction = sample.fraction, mtry = mtry, 
                                       num.trees = min(500, num.trees), num.threads = num.threads, min.node.size = NULL, 
-<<<<<<< HEAD
-                                      honesty = TRUE, seed = seed, ci.group.size = 1, alpha = alpha, lambda = lambda,
-                                      downweight.penalty = downweight.penalty, clusters = clusters,
-                                      samples_per_cluster = samples_per_cluster)
-=======
-                                      honesty = TRUE, seed = seed, ci.group.size = 1, alpha = alpha, imbalance.penalty = imbalance.penalty)
->>>>>>> cd9b6069
+                                      honesty = TRUE, seed = seed, ci.group.size = 1, alpha = alpha, imbalance.penalty = imbalance.penalty,
+                                      clusters = clusters, samples_per_cluster = samples_per_cluster)
+
         W.hat = predict(forest.W)$predictions
-        
+
         forest.Z <- regression_forest(X, Z, sample.fraction = sample.fraction, mtry = mtry, 
                                       num.trees = min(500, num.trees), num.threads = num.threads, min.node.size = NULL, 
-<<<<<<< HEAD
-                                      honesty = TRUE, seed = seed, ci.group.size = 1, alpha = alpha, lambda = lambda,
-                                      downweight.penalty = downweight.penalty, clusters = clusters,
-                                      samples_per_cluster = samples_per_cluster)
-=======
-                                      honesty = TRUE, seed = seed, ci.group.size = 1, alpha = alpha, imbalance.penalty = imbalance.penalty)
->>>>>>> cd9b6069
+                                      honesty = TRUE, seed = seed, ci.group.size = 1, alpha = alpha, imbalance.penalty = imbalance.penalty,
+                                      clusters = clusters, samples_per_cluster = samples_per_cluster)
         Z.hat = predict(forest.Z)$predictions
         
         data <- create_data_matrices(X, Y - Y.hat, W - W.hat, Z - Z.hat)
@@ -116,14 +97,8 @@
     instrument.index <- ncol(X) + 3
     
     forest <- instrumental_train(data$default, data$sparse, outcome.index, treatment.index,
-<<<<<<< HEAD
-        instrument.index, mtry, num.trees, num.threads, min.node.size, sample.with.replacement,
-        sample.fraction, seed, honesty, ci.group.size, split.regularization, alpha, lambda,
-        downweight.penalty, clusters, samples_per_cluster)
-=======
-        instrument.index, mtry, num.trees, num.threads, min.node.size, sample.fraction, seed,
-        honesty, ci.group.size, reduced.form.weight, alpha, imbalance.penalty)
->>>>>>> cd9b6069
+        instrument.index, mtry, num.trees, num.threads, min.node.size, sample.fraction, seed, honesty,
+        ci.group.size, reduced.form.weight, alpha, imbalance.penalty, clusters, samples_per_cluster)
     
     forest[["ci.group.size"]] <- ci.group.size
     forest[["X.orig"]] <- X
