#' Quantile forest
#' 
#' Trains a regression forest that can be used to estimate
#' quantiles of the conditional distribution of Y given X = x.
#'
#' @param X The covariates used in the quantile regression.
#' @param Y The outcome.
#' @param quantiles Vector of quantiles used to calibrate the forest.
#' @param regression.splitting Whether to use regression splits when growing trees instead
#'                             of specialized splits based on the quantiles (the default).
#'                             Setting this flag to true corresponds to the approach to
#'                             quantile forests from Meinshausen (2006).
#' @param sample.fraction Fraction of the data used to build each tree.
#'                        Note: If honesty is used, these subsamples will
#'                        further be cut in half.
#' @param mtry Number of variables tried for each split.
#' @param num.trees Number of trees grown in the forest. Note: Getting accurate
#'                  confidence intervals generally requires more trees than
#'                  getting accurate predictions.
#' @param num.threads Number of threads used in training. If set to NULL, the software
#'                    automatically selects an appropriate amount.
#' @param min.node.size A target for the minimum number of observations in each tree leaf. Note that nodes
#'                      with size smaller than min.node.size can occur, as in the original randomForest package.
#' @param seed The seed for the C++ random number generator.
#' @param honesty Whether or not honest splitting (i.e., sub-sample splitting) should be used.
#' @param alpha Maximum imbalance of a split.
#' @param clusters Vector of integers or factors specifying which cluster each observation corresponds to.
#' @param samples_per_cluster If sampling by cluster, the number of observations to be sampled from
#'                            each cluster. Must be less than the size of the smallest cluster. If set to NULL
#'                            software will set this value to the size of the smallest cluster.
#'
#' @return A trained quantile forest object.
#'
#' @examples \dontrun{
#' # Generate data.
#' n = 50; p = 10
#' X = matrix(rnorm(n*p), n, p)
#' X.test = matrix(0, 101, p)
#' X.test[,1] = seq(-2, 2, length.out = 101)
#' Y = X[,1] * rnorm(n)
#' 
#' # Train a quantile forest.
#' q.forest = quantile_forest(X, Y, quantiles=c(0.1, 0.5, 0.9))
#' 
#' # Make predictions.
#' q.hat = predict(q.forest, X.test)
#' 
#' # Make predictions for different quantiles than those used in training.
#' q.hat = predict(q.forest, X.test, quantiles=c(0.1, 0.9))
#' 
#' # Train a quantile forest using regression splitting instead of quantile-based
#' # splits, emulating the approach in Meinshausen (2006).
#' meins.forest = quantile_forest(X, Y, regression.splitting=TRUE)
#' 
#' # Make predictions for the desired quantiles.
#' q.hat = predict(meins.forest, X.test, quantiles=c(0.1, 0.5, 0.9))
#' }
#' 
#' @export
quantile_forest <- function(X, Y, quantiles = c(0.1, 0.5, 0.9), regression.splitting = FALSE,
                            sample.fraction = 0.5, mtry = NULL, num.trees = 2000,
                            num.threads = NULL, min.node.size = NULL, seed = NULL, alpha = 0.05,
                            honesty = TRUE, clusters = NULL, samples_per_cluster = NULL) {
    
    if (!is.numeric(quantiles) | length(quantiles) < 1) {
        stop("Error: Must provide numeric quantiles")
    } else if (min(quantiles) <= 0 | max(quantiles) >= 1) {
        stop("Error: Quantiles must be in (0, 1)")
    }
    
    validate_X(X)
    if(length(Y) != nrow(X)) { stop("Y has incorrect length.") }
    
    mtry <- validate_mtry(mtry, X)
    num.threads <- validate_num_threads(num.threads)
    min.node.size <- validate_min_node_size(min.node.size)
    sample.fraction <- validate_sample_fraction(sample.fraction)
    seed <- validate_seed(seed)
    clusters <- validate_clusters(clusters, X)
    samples_per_cluster <- validate_samples_per_cluster(samples_per_cluster, clusters)
    
    sample.with.replacement <- FALSE
    
    data <- create_data_matrices(X, Y)
    outcome.index <- ncol(X) + 1

    ci.group.size <- 1
    
<<<<<<< HEAD
    forest <- quantile_train(quantiles, regression.splitting, data$default, data$sparse, outcome.index,
        variable.names, mtry, num.trees, verbose, num.threads, min.node.size, sample.with.replacement,
        keep.inbag, sample.fraction, seed, honesty, ci.group.size, alpha, clusters,
        samples_per_cluster)
=======
    forest <- quantile_train(quantiles, regression.splitting, data$default, data$sparse,
        outcome.index, mtry, num.trees, num.threads, min.node.size, sample.with.replacement,
        sample.fraction, seed, honesty, ci.group.size, alpha)
>>>>>>> 55cce819
    
    forest[["X.orig"]] <- X
    class(forest) <- c("quantile_forest", "grf")
    forest
}

#' Predict with a quantile forest
#' 
#' Gets estimates of the conditional quantiles of Y given X using a trained forest.
#'
#' @param object The trained forest.
#' @param newdata Points at which predictions should be made. If NULL,
#'                makes out-of-bag predictions on the training set instead
#'                (i.e., provides predictions at Xi using only trees that did
#'                not use the i-th training example).
#' @param quantiles Vector of quantiles at which estimates are required.
#' @param num.threads Number of threads used in training. If set to NULL, the software
#'                    automatically selects an appropriate amount.
#' @param ... Additional arguments (currently ignored).
#'
#' @return Predictions at each test point for each desired quantile.
#'
#' @examples \dontrun{
#' # Train a quantile forest.
#' n = 50; p = 10
#' X = matrix(rnorm(n*p), n, p)
#' Y = X[,1] * rnorm(n)
#' q.forest = quantile_forest(X, Y, quantiles=c(0.1, 0.5, 0.9))
#'
#' # Predict on out-of-bag training samples.
#' q.pred = predict(q.forest)
#'
#' # Predict using the forest.
#' X.test = matrix(0, 101, p)
#' X.test[,1] = seq(-2, 2, length.out = 101)
#' q.pred = predict(q.forest, X.test)
#' }
#'
#' @export
predict.quantile_forest <- function(object,
                                    newdata = NULL,
                                    quantiles = c(0.1, 0.5, 0.9),
                                    num.threads = NULL, ...) {
    
    if (!is.numeric(quantiles) | length(quantiles) < 1) {
        stop("Error: Must provide numeric quantiles")
    } else if (min(quantiles) <= 0 | max(quantiles) >= 1) {
        stop("Error: Quantiles must be in (0, 1)")
    }
    
    num.threads <- validate_num_threads(num.threads)
    
    forest.short <- object[-which(names(object) == "X.orig")]
    
    if (!is.null(newdata)) {
        data <- create_data_matrices(newdata)
        quantile_predict(forest.short, quantiles, data$default, data$sparse, num.threads)
    } else {
        data <- create_data_matrices(object[["X.orig"]])
        quantile_predict_oob(forest.short, quantiles, data$default, data$sparse, num.threads)
    }
}<|MERGE_RESOLUTION|>--- conflicted
+++ resolved
@@ -86,16 +86,9 @@
 
     ci.group.size <- 1
     
-<<<<<<< HEAD
-    forest <- quantile_train(quantiles, regression.splitting, data$default, data$sparse, outcome.index,
-        variable.names, mtry, num.trees, verbose, num.threads, min.node.size, sample.with.replacement,
-        keep.inbag, sample.fraction, seed, honesty, ci.group.size, alpha, clusters,
-        samples_per_cluster)
-=======
     forest <- quantile_train(quantiles, regression.splitting, data$default, data$sparse,
         outcome.index, mtry, num.trees, num.threads, min.node.size, sample.with.replacement,
-        sample.fraction, seed, honesty, ci.group.size, alpha)
->>>>>>> 55cce819
+        sample.fraction, seed, honesty, ci.group.size, alpha, clusters, samples_per_cluster)
     
     forest[["X.orig"]] <- X
     class(forest) <- c("quantile_forest", "grf")
