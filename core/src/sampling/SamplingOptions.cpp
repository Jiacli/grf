--- conflicted
+++ resolved
@@ -20,14 +20,13 @@
 #include "commons/globals.h"
 
 SamplingOptions::SamplingOptions():
-<<<<<<< HEAD
-    sample_with_replacement(false),
     sample_weights(0),
     samples_per_cluster(0),
     cluster_map(0) {}
 
-SamplingOptions::SamplingOptions(bool sample_with_replacement, uint samples_per_cluster, std::vector<uint>& clusters):
-        sample_with_replacement(sample_with_replacement),
+SamplingOptions::SamplingOptions(uint samples_per_cluster,
+                                 const std::vector<uint>& clusters):
+
         sample_weights(0),
         samples_per_cluster(samples_per_cluster) {
   // Create map containing all obs for each cluster. Saves on expense of having to recalculate many times in sampler
@@ -36,17 +35,11 @@
     this->cluster_map[obs_cluster].push_back(s);
   }
 }
-=======
-    sample_weights(0) {}
-
-SamplingOptions::SamplingOptions(const std::vector<double>& sample_weights):
-    sample_weights(0) {}
->>>>>>> cd9b6069
 
 const std::vector<double>& SamplingOptions::get_sample_weights() const {
   return sample_weights;
 }
-<<<<<<< HEAD
+
 
 unsigned int SamplingOptions::get_samples_per_cluster() const {
   return samples_per_cluster;
@@ -63,5 +56,3 @@
 size_t SamplingOptions::get_num_clusters() const {
   return cluster_map.size();
 }
-=======
->>>>>>> cd9b6069
