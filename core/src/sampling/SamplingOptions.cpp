/*-------------------------------------------------------------------------------
  This file is part of generalized random forest (grf).

  grf is free software: you can redistribute it and/or modify
  it under the terms of the GNU General Public License as published by
  the Free Software Foundation, either version 3 of the License, or
  (at your option) any later version.

  grf is distributed in the hope that it will be useful,
  but WITHOUT ANY WARRANTY; without even the implied warranty of
  MERCHANTABILITY or FITNESS FOR A PARTICULAR PURPOSE. See the
  GNU General Public License for more details.

  You should have received a copy of the GNU General Public License
  along with grf. If not, see <http://www.gnu.org/licenses/>.
 #-------------------------------------------------------------------------------*/

#include "SamplingOptions.h"

SamplingOptions::SamplingOptions():
<<<<<<< HEAD
    sample_with_replacement(true),
    sample_weights(0),
    samples_per_cluster(1)
{}
=======
    sample_with_replacement(false),
    sample_weights(0) {}
>>>>>>> 55cce819

SamplingOptions::SamplingOptions(bool sample_with_replacement):
    sample_with_replacement(sample_with_replacement),
    sample_weights(0),
    samples_per_cluster(1)
{}

SamplingOptions::SamplingOptions(bool sample_with_replacement, unsigned int samples_per_cluster):
        sample_with_replacement(sample_with_replacement),
        sample_weights(0),
        samples_per_cluster(samples_per_cluster)
{}

bool SamplingOptions::get_sample_with_replacement() const {
  return sample_with_replacement;
}

const std::vector<double>& SamplingOptions::get_sample_weights() const {
  return sample_weights;
}

unsigned int SamplingOptions::get_samples_per_cluster() const {
  return samples_per_cluster;
}<|MERGE_RESOLUTION|>--- conflicted
+++ resolved
@@ -18,15 +18,10 @@
 #include "SamplingOptions.h"
 
 SamplingOptions::SamplingOptions():
-<<<<<<< HEAD
-    sample_with_replacement(true),
+    sample_with_replacement(false),
     sample_weights(0),
     samples_per_cluster(1)
 {}
-=======
-    sample_with_replacement(false),
-    sample_weights(0) {}
->>>>>>> 55cce819
 
 SamplingOptions::SamplingOptions(bool sample_with_replacement):
     sample_with_replacement(sample_with_replacement),
