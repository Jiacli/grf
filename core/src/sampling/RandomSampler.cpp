/*-------------------------------------------------------------------------------
  This file is part of generalized random forest (grf).

  grf is free software: you can redistribute it and/or modify
  it under the terms of the GNU General Public License as published by
  the Free Software Foundation, either version 3 of the License, or
  (at your option) any later version.

  grf is distributed in the hope that it will be useful,
  but WITHOUT ANY WARRANTY; without even the implied warranty of
  MERCHANTABILITY or FITNESS FOR A PARTICULAR PURPOSE. See the
  GNU General Public License for more details.

  You should have received a copy of the GNU General Public License
  along with grf. If not, see <http://www.gnu.org/licenses/>.
 #-------------------------------------------------------------------------------*/

#include <algorithm>
#include <unordered_map>

#include "RandomSampler.h"

RandomSampler::RandomSampler(uint seed,
                             SamplingOptions options):
    options(options) {
  random_number_generator.seed(seed);

}

void RandomSampler::sample(size_t num_samples,
                           double sample_fraction,
                           std::vector<size_t>& samples) {
  bool sample_with_replacement = options.get_sample_with_replacement();
  if (options.get_sample_weights().empty()) {
    if (sample_with_replacement) {
      bootstrap(num_samples, sample_fraction, samples);
    } else {
      bootstrap_without_replacement(num_samples, sample_fraction, samples);
    }
  } else {
    if (sample_with_replacement) {
      bootstrap_weighted(num_samples, sample_fraction, samples);
    } else {
      bootstrap_without_replacement_weighted(num_samples, sample_fraction, samples);
    }
  }
}

void RandomSampler::sample_for_ci(Data* data,
                                  double sample_fraction,
                                  std::vector<size_t>& samples,
                                  std::vector<size_t>& oob_samples) {
  size_t num_samples = data->get_num_rows();
  uint samples_per_cluster = options.get_samples_per_cluster();
  if (samples_per_cluster > 1) {
    bootstrap_with_clusters(num_samples, sample_fraction, samples, oob_samples, data->get_cluster_map());
  } else {
    sample(num_samples, sample_fraction, samples, oob_samples);
  }
}

void RandomSampler::subsample_for_ci(const std::vector<size_t>& samples,
                                     double sample_fraction,
                                     std::vector<size_t>& subsamples,
                                     std::vector<size_t>& oob_samples,
                                     Data* data) {
  if (options.get_samples_per_cluster() > 1) {
    auto clusters = data->get_clusters();
    subsample_with_clusters(samples, sample_fraction, subsamples, oob_samples, clusters);
  } else {
    subsample(samples, sample_fraction, subsamples, oob_samples);
  }
}

void RandomSampler::subsample(const std::vector<size_t>& samples,
                              double sample_fraction,
                              std::vector<size_t>& subsamples) {
  std::vector<size_t> shuffled_sample(samples);
  std::shuffle(shuffled_sample.begin(), shuffled_sample.end(), random_number_generator);

  uint subsample_size = (uint) std::ceil(samples.size() * sample_fraction);
  subsamples.resize(subsample_size);
  std::copy(shuffled_sample.begin(),
            shuffled_sample.begin() + subsamples.size(),
            subsamples.begin());
}

void RandomSampler::subsample(const std::vector<size_t>& samples,
                              double sample_fraction,
                              std::vector<size_t>& subsamples,
                              std::vector<size_t>& oob_samples) {
  std::vector<size_t> shuffled_sample(samples);
  std::shuffle(shuffled_sample.begin(), shuffled_sample.end(), random_number_generator);

  uint subsample_size = (uint) std::ceil(samples.size() * sample_fraction);
  subsamples.resize(subsample_size);
  oob_samples.resize(samples.size() - subsample_size);

  std::copy(shuffled_sample.begin(),
            shuffled_sample.begin() + subsamples.size(),
            subsamples.begin());
  std::copy(shuffled_sample.begin() + subsamples.size(),
            shuffled_sample.end(),
            oob_samples.begin());
}

void RandomSampler::subsample_with_clusters(const std::vector<size_t>& samples,
                                            double sample_fraction,
                                            std::vector<size_t>& subsamples,
                                            std::vector<size_t>& oob_samples,
                                            std::vector<uint>& clusters) {
  // get map of cluster to observations
  std::unordered_map<uint, std::vector<size_t>> cluster_map;
  for (auto const& obs : samples) {
    auto cluster = clusters[obs];
    cluster_map[cluster].push_back(obs);
  }

  // Now shuffle the clusters
  std::vector<uint> shuffled_clusters;
  shuffled_clusters.reserve(cluster_map.size());
  for(auto const& imap: cluster_map) {
    shuffled_clusters.push_back(imap.first);
  }

  std::shuffle(shuffled_clusters.begin(), shuffled_clusters.end(), random_number_generator);

  // finally populate vectors with proper observations
  uint subsample_size = (uint) std::ceil(shuffled_clusters.size() * sample_fraction);

  for (size_t s = 0; s < shuffled_clusters.size(); ++s) {
    auto cluster = shuffled_clusters[s];
    if (s < subsample_size) {
      subsamples.insert(subsamples.end(), cluster_map[cluster].begin(), cluster_map[cluster].end());
    } else {
      oob_samples.insert(oob_samples.end(), cluster_map[cluster].begin(), cluster_map[cluster].end());
    }
  }
}

void RandomSampler::bootstrap(size_t num_samples,
                              double sample_fraction,
                              std::vector<size_t>& samples) {

  // Reserve space, reserve a little more to be safe
  size_t num_samples_inbag = (size_t) num_samples * sample_fraction;
  samples.reserve(num_samples_inbag);

  std::uniform_int_distribution<size_t> unif_dist(0, num_samples - 1);

  // Draw num_samples samples with replacement (num_samples_inbag out of n) as inbag and mark as not OOB
  for (size_t s = 0; s < num_samples_inbag; ++s) {
    size_t draw = unif_dist(random_number_generator);
    samples.push_back(draw);
  }
}

void RandomSampler::bootstrap_weighted(size_t num_samples,
                                       double sample_fraction,
                                       std::vector<size_t>& samples) {
  const std::vector<double>& sample_weights = options.get_sample_weights();

  // Reserve space, reserve a little more to be save)
  size_t num_samples_inbag = (size_t) num_samples * sample_fraction;
  samples.reserve(num_samples_inbag);

  std::discrete_distribution<> weighted_dist(sample_weights.begin(), sample_weights.end());

  // Draw num_samples samples with replacement (n out of n) as inbag and mark as not OOB
  for (size_t s = 0; s < num_samples_inbag; ++s) {
    size_t draw = weighted_dist(random_number_generator);
    samples.push_back(draw);
  }
}

void RandomSampler::bootstrap_without_replacement(size_t num_samples,
                                                  double sample_fraction,
                                                  std::vector<size_t>& samples) {
  size_t num_samples_inbag = (size_t) num_samples * sample_fraction;
  shuffle_and_split(samples, num_samples, num_samples_inbag);
}

void RandomSampler::bootstrap_without_replacement_weighted(size_t num_samples,
                                                           double sample_fraction,
                                                           std::vector<size_t>& samples) {
  size_t num_samples_inbag = (size_t) num_samples * sample_fraction;
  draw_without_replacement_weighted(samples,
                                    num_samples - 1,
                                    num_samples_inbag,
                                    options.get_sample_weights());
}

<<<<<<< HEAD
void RandomSampler::bootstrap_without_oob(size_t num_samples,
                                          double sample_fraction,
                                          std::vector<size_t>& samples) {
  size_t num_samples_inbag = (size_t) num_samples * sample_fraction;

  // Reserve space, reserve a little more to be safe
  samples.reserve(num_samples_inbag);

  std::uniform_int_distribution<size_t> unif_dist(0, num_samples - 1);

  // Draw num_samples samples with replacement (num_samples_inbag out of n) as inbag and mark as not OOB
  for (size_t s = 0; s < num_samples_inbag; ++s) {
    size_t draw = unif_dist(random_number_generator);
    samples.push_back(draw);
  }
}

void RandomSampler::bootstrap_with_clusters(size_t num_samples,
                                            double sample_fraction,
                                            std::vector<size_t>& samples,
                                            std::vector<size_t>& oob_sample,
                                            std::unordered_map<uint, std::vector<size_t>>& clusters) {

  // Reserve space
  size_t num_clusters = clusters.size();
  size_t num_samples_inbag = (size_t) num_clusters * sample_fraction * options.get_samples_per_cluster();
  samples.reserve(num_samples_inbag);
  oob_sample.reserve(num_samples * (std::exp(-sample_fraction) + 0.1));

  // First sample at the cluster level
  std::vector<size_t> cluster_samples;
  RandomSampler::bootstrap_without_oob(num_clusters, sample_fraction, cluster_samples);

  // Count number of times each cluster is sampled
  std::unordered_map<size_t, size_t> inbag_cluster_counts;
  for (size_t sampled_cluster : cluster_samples) {
    inbag_cluster_counts[sampled_cluster]++;
  }

  // Add all non-sampled clusters to oob
  for (size_t i = 0; i < num_clusters; ++i) {
    if (inbag_cluster_counts.find(i) == inbag_cluster_counts.end()) {
      oob_sample.insert(oob_sample.end(), clusters[i].begin(), clusters[i].end());
    }
  }

  // Sample from each selected cluster
  for (auto const& entry : inbag_cluster_counts) {
    std::vector<size_t> cluster_obs = clusters[entry.first];
    size_t cluster_size = cluster_obs.size();

    // Case where same cluster sampled multiple times
    for (size_t i = 0; i < entry.second; ++i) {
      std::vector<size_t> sample_indices;
      double within_cluster_sample_fraction = (double) options.get_samples_per_cluster() / cluster_size;
      RandomSampler::bootstrap_without_oob(cluster_size,
                                           within_cluster_sample_fraction,
                                           sample_indices);

      for (size_t k : sample_indices) {
        samples.push_back(cluster_obs[k]);
      }
    }
  }
}

void RandomSampler::shuffle_and_split(std::vector<size_t>& first_part,
                                      std::vector<size_t>& second_part,
=======
void RandomSampler::shuffle_and_split(std::vector<size_t> &samples,
>>>>>>> 55cce819
                                      size_t n_all,
                                      size_t size) {
  samples.resize(n_all);

  // Fill with 0..n_all-1 and shuffle
  std::iota(samples.begin(), samples.end(), 0);
  std::shuffle(samples.begin(), samples.end(), random_number_generator);

  samples.resize(size);
}

void RandomSampler::draw_without_replacement_skip(std::vector<size_t>& result,
                                                  size_t max,
                                                  const std::set<size_t>& skip,
                                                  size_t num_samples) {
  if (num_samples < max / 2) {
    draw_without_replacement(result, max, skip, num_samples);
  } else {
    draw_without_replacement_knuth(result, max, skip, num_samples);
  }
}

void RandomSampler::draw_without_replacement(std::vector<size_t>& result,
                                             size_t max,
                                             const std::set<size_t>& skip,
                                             size_t num_samples) {
  result.reserve(num_samples);

  // Set all to not selected
  std::vector<bool> temp;
  temp.resize(max, false);

  std::uniform_int_distribution<size_t> unif_dist(0, max - 1 - skip.size());
  for (size_t i = 0; i < num_samples; ++i) {
    size_t draw;
    do {
      draw = unif_dist(random_number_generator);
      for (auto& skip_value : skip) {
        if (draw >= skip_value) {
          ++draw;
        }
      }
    } while (temp[draw]);
    temp[draw] = true;
    result.push_back(draw);
  }
}

void RandomSampler::draw_without_replacement_knuth(std::vector<size_t>& result,
                                                   size_t max,
                                                   const std::set<size_t>& skip,
                                                   size_t num_samples) {
  size_t size_no_skip = max - skip.size();
  result.resize(num_samples);
  double u;
  size_t final_value;

  std::uniform_real_distribution<double> distribution(0.0, 1.0);

  size_t i = 0;
  size_t j = 0;
  while (i < num_samples) {
    u = distribution(random_number_generator);

    if ((size_no_skip - j) * u >= num_samples - i) {
      j++;
    } else {
      final_value = j;
      for (auto& skip_value : skip) {
        if (final_value >= skip_value) {
          ++final_value;
        }
      }
      result[i] = final_value;
      j++;
      i++;
    }
  }
}

void RandomSampler::draw_without_replacement_weighted(std::vector<size_t>& result,
                                                      const std::vector<size_t>& indices,
                                                      size_t num_samples,
                                                      const std::vector<double>& weights) {
  result.reserve(num_samples);

  // Set all to not selected
  std::vector<bool> temp;
  temp.resize(indices.size(), false);

  std::discrete_distribution<> weighted_dist(weights.begin(), weights.end());
  for (size_t i = 0; i < num_samples; ++i) {
    size_t draw;
    do {
      draw = weighted_dist(random_number_generator);
    } while (temp[draw]);
    temp[draw] = true;
    result.push_back(indices[draw]);
  }
}

void RandomSampler::draw_without_replacement_weighted(std::vector<size_t>& result,
                                                      size_t max_index,
                                                      size_t num_samples,
                                                      const std::vector<double>& weights) {
  result.reserve(num_samples);

  // Set all to not selected
  std::vector<bool> temp;
  temp.resize(max_index + 1, false);

  std::discrete_distribution<> weighted_dist(weights.begin(), weights.end());
  for (size_t i = 0; i < num_samples; ++i) {
    size_t draw;
    do {
      draw = weighted_dist(random_number_generator);
    } while (temp[draw]);
    temp[draw] = true;
    result.push_back(draw);
  }
}

size_t RandomSampler::sample_poisson(size_t mean) {
  std::poisson_distribution<size_t> distribution(mean);
  return distribution(random_number_generator);
}<|MERGE_RESOLUTION|>--- conflicted
+++ resolved
@@ -55,7 +55,7 @@
   if (samples_per_cluster > 1) {
     bootstrap_with_clusters(num_samples, sample_fraction, samples, oob_samples, data->get_cluster_map());
   } else {
-    sample(num_samples, sample_fraction, samples, oob_samples);
+    sample(num_samples, sample_fraction, samples);
   }
 }
 
@@ -190,7 +190,6 @@
                                     options.get_sample_weights());
 }
 
-<<<<<<< HEAD
 void RandomSampler::bootstrap_without_oob(size_t num_samples,
                                           double sample_fraction,
                                           std::vector<size_t>& samples) {
@@ -257,11 +256,7 @@
   }
 }
 
-void RandomSampler::shuffle_and_split(std::vector<size_t>& first_part,
-                                      std::vector<size_t>& second_part,
-=======
 void RandomSampler::shuffle_and_split(std::vector<size_t> &samples,
->>>>>>> 55cce819
                                       size_t n_all,
                                       size_t size) {
   samples.resize(n_all);
