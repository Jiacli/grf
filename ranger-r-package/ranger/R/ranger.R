# -------------------------------------------------------------------------------
#   This file is part of Ranger.
#
# Ranger is free software: you can redistribute it and/or modify
# it under the terms of the GNU General Public License as published by
# the Free Software Foundation, either version 3 of the License, or
# (at your option) any later version.
#
# Ranger is distributed in the hope that it will be useful,
# but WITHOUT ANY WARRANTY; without even the implied warranty of
# MERCHANTABILITY or FITNESS FOR A PARTICULAR PURPOSE. See the
# GNU General Public License for more details.
#
# You should have received a copy of the GNU General Public License
# along with Ranger. If not, see <http://www.gnu.org/licenses/>.
#
# Written by:
#
#   Marvin N. Wright
# Institut fuer Medizinische Biometrie und Statistik
# Universitaet zu Luebeck
# Ratzeburger Allee 160
# 23562 Luebeck
# Germany
#
# http://www.imbs-luebeck.de
# wright@imbs.uni-luebeck.de
# -------------------------------------------------------------------------------

##' Ranger is a fast implementation of Random Forest (Breiman 2001) or recursive partitioning, particularly suited for high dimensional data.
##' Classification, regression, and survival forests are supported.
##' Classification and regression forests are implemented as in the original Random Forest (Breiman 2001), survival forests as in Random Survival Forests (Ishwaran et al. 2008).
##'
##' The tree type is determined by the type of the dependent variable.
##' For factors classification trees are grown, for numeric values regression trees and for survival objects survival trees.
##' The Gini index is used as splitting rule for classification and the estimated response variances for regression.
##' For Survival the log-rank test, a C-index based splitting rule (Schmid et al. 2015) and maximally selected rank statistics (Wright et al. 2016) are available.
##'
##' With the \code{probability} option and factor dependent variable a probability forest is grown.
##' Here, the estimated response variances are used for splitting, as in regression forests.
##' Predictions are class probabilities for each sample.
##' For details see Malley et al. (2012).
##'
##' Note that for classification and regression nodes with size smaller than min.node.size can occur, like in original Random Forest.
##' For survival all nodes contain at least min.node.size samples. 
##' Variables selected with \code{always.split.variables} are tried additionaly to the mtry variables randomly selected.
##' In \code{split.select.weights} variables weighted with 0 are never selected and variables with 1 are always selected. 
##' Weights do not need to sum up to 1, they will be normalized later. 
##' The usage of \code{split.select.weights} can increase the computation times for large forests.
##'
##' For a large number of variables and data frame as input data the formula interface can be slow or impossible to use.
##' Alternatively dependent.variable.name (and status.variable.name for survival) can be used.
##' Consider setting \code{save.memory = TRUE} if you encounter memory problems for very large datasets. 
##' 
##' For GWAS data consider combining \code{ranger} with the \code{GenABEL} package. 
##' See the Examples section below for a demonstration using \code{Plink} data.
##' All SNPs in the \code{GenABEL} object will be used for splitting. 
##' To use only the SNPs without sex or other covariates from the phenotype file, use \code{0} on the right hand side of the formula. 
##' Note that missing values are treated as an extra category while splitting.
##' 
##' See \url{https://github.com/imbs-hl/ranger} for the development version.
##' 
##' To use multithreading on Microsoft Windows platforms, there are currently two options:
##' \itemize{
##'  \item Use R-devel with the new toolchain
##'  \item Install a binary version of ranger, download: \url{https://github.com/imbs-hl/ranger/releases}
##' }
##' 
##' @title Ranger
##' @param formula Object of class \code{formula} or \code{character} describing the model to fit.
##' @param data Training data of class \code{data.frame}, \code{matrix} or \code{gwaa.data} (GenABEL).
##' @param num.trees Number of trees.
##' @param mtry Number of variables to possibly split at in each node. Default is the (rounded down) square root of the number variables. 
##' @param importance Variable importance mode, one of 'none', 'impurity', 'permutation'. The 'impurity' measure is the Gini index for classification and the variance of the responses for regression. For survival, only 'permutation' is available.
##' @param write.forest Save \code{ranger.forest} object, needed for prediction.
##' @param probability Grow a probability forest as in Malley et al. (2012). 
##' @param min.node.size Minimal node size. Default 1 for classification, 5 for regression, 3 for survival, and 10 for probability.
##' @param replace Sample with replacement. 
##' @param sample.fraction Fraction of observations to sample. Default is 1 for sampling with replacement and 0.632 for sampling without replacement. 
##' @param case.weights Weights for sampling of training observations. Observations with larger weights will be selected with higher probability in the bootstrap (or subsampled) samples for the trees.
##' @param splitrule Splitting rule, survival only. The splitting rule can be chosen of "logrank", "C" and "maxstat" with default "logrank". 
##' @param alpha For "maxstat" splitrule: Significance threshold to allow splitting.
##' @param minprop For "maxstat" splitrule: Lower quantile of covariate distribtuion to be considered for splitting.
##' @param split.select.weights Numeric vector with weights between 0 and 1, representing the probability to select variables for splitting. Alternatively, a list of size num.trees, containing split select weight vectors for each tree can be used.  
##' @param always.split.variables Character vector with variable names to be always tried for splitting.
##' @param respect.unordered.factors Regard unordered factor covariates as unordered categorical variables. If \code{FALSE}, all factors are regarded ordered. 
##' @param scale.permutation.importance Scale permutation importance by standard error as in (Breiman 2001). Only applicable if permutation variable importance mode selected.
##' @param keep.inbag Save how often observations are in-bag in each tree. 
##' @param holdout Hold-out mode. Hold-out all samples with case weight 0 and use these for variable importance and prediction error.
##' @param num.threads Number of threads. Default is number of CPUs available.
##' @param save.memory Use memory saving (but slower) splitting mode. No effect for GWAS data.
##' @param verbose Verbose output on or off.
##' @param seed Random seed. Default is \code{NULL}, which generates the seed from \code{R}. 
##' @param dependent.variable.name Name of dependent variable, needed if no formula given. For survival forests this is the time variable.
##' @param status.variable.name Name of status variable, only applicable to survival data and needed if no formula given. Use 1 for event and 0 for censoring.
##' @param classification Only needed if data is a matrix. Set to \code{TRUE} to grow a classification forest.
##' @return Object of class \code{ranger} with elements
##'   \item{\code{forest}}{Saved forest (If write.forest set to TRUE). Note that the variable IDs in the \code{split.varIDs} object do not necessarily represent the column number in R.}
##'   \item{\code{predictions}}{Predicted classes/values, based on out of bag samples (classification and regression only).}
##'   \item{\code{forest}}{Saved forest (If write.forest set to TRUE). Note that the variable IDs in the \code{split.varIDs} object do not necessarily represent the column number in R.}
##'   \item{\code{predictions}}{Predicted classes/values, based on out of bag samples (classification and regression only).}
##'   \item{\code{variable.importance}}{Variable importance for each independent variable.}
##'   \item{\code{prediction.error}}{Overall out of bag prediction error. For classification this is the fraction of missclassified samples, for regression the mean squared error and for survival one minus Harrell's c-index.}
##'   \item{\code{r.squared}}{R squared. Also called explained variance or coefficient of determination (regression only).}
##'   \item{\code{confusion.matrix}}{Contingency table for classes and predictions based on out of bag samples (classification only).}
##'   \item{\code{unique.death.times}}{Unique death times (survival only).}
##'   \item{\code{chf}}{Estimated cumulative hazard function for each sample (survival only).}
##'   \item{\code{survival}}{Estimated survival function for each sample (survival only).}
##'   \item{\code{call}}{Function call.}
##'   \item{\code{num.trees}}{Number of trees.}
##'   \item{\code{num.independent.variables}}{Number of independent variables.}
##'   \item{\code{mtry}}{Value of mtry used.}
##'   \item{\code{min.node.size}}{Value of minimal node size used.}
##'   \item{\code{treetype}}{Type of forest/tree. classification, regression or survival.}
##'   \item{\code{importance.mode}}{Importance mode used.}
##'   \item{\code{num.samples}}{Number of samples.}
##'   \item{\code{inbag.counts}}{Number of times the observations are in-bag in the trees.}
##' @examples
##' require(ranger)
##'
##' ## Classification forest with default settings
##' ranger(Species ~ ., data = iris)
##'
##' ## Prediction
##' train.idx <- sample(nrow(iris), 2/3 * nrow(iris))
##' iris.train <- iris[train.idx, ]
##' iris.test <- iris[-train.idx, ]
##' rg.iris <- ranger(Species ~ ., data = iris.train, write.forest = TRUE)
##' pred.iris <- predict(rg.iris, dat = iris.test)
##' table(iris.test$Species, pred.iris$predictions)
##'
##' ## Variable importance
##' rg.iris <- ranger(Species ~ ., data = iris, importance = "impurity")
##' rg.iris$variable.importance
##'
##' ## Survival forest
##' require(survival)
##' rg.veteran <- ranger(Surv(time, status) ~ ., data = veteran)
##' plot(rg.veteran$unique.death.times, rg.veteran$survival[1,])
##'
##' ## Alternative interface
##' ranger(dependent.variable.name = "Species", data = iris)
##' 
##' \dontrun{
##' ## Use GenABEL interface to read Plink data into R and grow a classification forest
##' ## The ped and map files are not included
##' library(GenABEL)
##' convert.snp.ped("data.ped", "data.map", "data.raw")
##' dat.gwaa <- load.gwaa.data("data.pheno", "data.raw")
##' phdata(dat.gwaa)$trait <- factor(phdata(dat.gwaa)$trait)
##' ranger(trait ~ ., data = dat.gwaa)
##' }
##'
##' @author Marvin N. Wright
##' @references
##' \itemize{
##'   \item Wright, M. N. & Ziegler, A. (2016). ranger: A Fast Implementation of Random Forests for High Dimensional Data in C++ and R. Journal of Statistical Software, in press. \url{http://arxiv.org/abs/1508.04409}.
##'   \item Schmid, M., Wright, M. N. & Ziegler, A. (2015). On the Use of Harrell's C for Node Splitting in Random Survival Forests. Technical Report. \url{http://arxiv.org/abs/1507.03092}. 
##'   \item Wright, M. N., Dankowski, T. & Ziegler, A. (2016). Random forests for survival analysis using maximally selected rank statistics. Technical Report. \url{http://arxiv.org/abs/1605.03391}.
##' 
##'   \item Breiman, L. (2001). Random forests. Mach Learn, 45(1), 5-32. 
##'   \item Ishwaran, H., Kogalur, U. B., Blackstone, E. H., & Lauer, M. S. (2008). Random survival forests. Ann Appl Stat, 841-860. 
##'   \item Malley, J. D., Kruppa, J., Dasgupta, A., Malley, K. G., & Ziegler, A. (2012). Probability machines: consistent probability estimation using nonparametric learning machines. Methods Inf Med, 51(1), 74.
##'   }
##' @seealso \code{\link{predict.ranger}}
##' @useDynLib ranger
##' @importFrom Rcpp evalCpp
##' @import stats 
##' @import utils
##' @export
ranger <- function(formula = NULL, data = NULL, num.trees = 500, mtry = NULL,
                   importance = "none", write.forest = FALSE, probability = FALSE,
                   min.node.size = NULL, replace = TRUE, 
                   sample.fraction = ifelse(replace, 1, 0.632), 
                   case.weights = NULL, 
                   splitrule = NULL, alpha = 0.5, minprop = 0.1,
                   split.select.weights = NULL, always.split.variables = NULL,
                   respect.unordered.factors = FALSE,
                   scale.permutation.importance = FALSE,
                   keep.inbag = FALSE, holdout = FALSE,
                   num.threads = NULL, save.memory = FALSE,
                   verbose = TRUE, seed = NULL, 
                   dependent.variable.name = NULL, status.variable.name = NULL, 
                   classification = NULL) {
  
  ## GenABEL GWA data
  if ("gwaa.data" %in% class(data)) {
    snp.names <- data@gtdata@snpnames
    sparse.data <- data@gtdata@gtps@.Data
    data <- data@phdata
    if ("id" %in% names(data)) {
      data$"id" <- NULL
    }
    gwa.mode <- TRUE
    save.memory <- FALSE
  } else {
    sparse.data <- as.matrix(0)
    gwa.mode <- FALSE
  }
  
  ## Formula interface. Use whole data frame is no formula provided and depvarname given
  if (is.null(formula)) {
    if (is.null(dependent.variable.name)) {
      stop("Error: Please give formula or dependent variable name.")
    }
    if (is.null(status.variable.name)) {
      status.variable.name <- "none"
      response <- data[, dependent.variable.name]
    } else {
      response <- data[, c(dependent.variable.name, status.variable.name)]
    }
    data.selected <- data
  } else {
    formula <- formula(formula)
    if (class(formula) != "formula") {
      stop("Error: Invalid formula.")
    }
    data.selected <- model.frame(formula, data, na.action = na.fail)
    response <- data.selected[[1]]
  }
  
  ## Treetype
  if (is.factor(response)) {
    if (probability) {
      treetype <- 9
    } else {
      treetype <- 1
    }
  } else if (is.numeric(response) & is.vector(response)) {
    if (!is.null(classification) && classification) {
      treetype <- 1
    } else if (probability) {
      treetype <- 9
    } else {
      treetype <- 3
    }
  } else if (class(response) == "Surv" | is.data.frame(response) | is.matrix(response)) {
    treetype <- 5
  } else {
    stop("Error: Unsupported type of dependent variable.")
  }
  
  ## Dependent and status variable name. For non-survival dummy status variable name.
  if (!is.null(formula)) {
    if (treetype == 5) {
      dependent.variable.name <- dimnames(response)[[2]][1]
      status.variable.name <- dimnames(response)[[2]][2]
    } else {
      dependent.variable.name <- names(data.selected)[1]
      status.variable.name <- "none"
    }
    independent.variable.names <- names(data.selected)[-1]
  } else {
    independent.variable.names <- colnames(data.selected)[colnames(data.selected) != dependent.variable.name &
                                                          colnames(data.selected) != status.variable.name]
  }
  
  ## Recode characters as factors
  if (!is.matrix(data.selected)) {
    char.columns <- sapply(data.selected, is.character)
    data.selected[char.columns] <- lapply(data.selected[char.columns], factor)
  }
  
  ## Input data and variable names
  if (!is.null(formula) & treetype == 5) {
    data.final <- cbind(response[, 1], response[, 2],
                        data.selected[-1])
    colnames(data.final) <- c(dependent.variable.name, status.variable.name,
                              independent.variable.names)
  } else {
    data.final <- data.selected
  }
  if (!is.matrix(data.selected)) {
    ## Create matrix
    data.final <- data.matrix(data.final)
  }
  variable.names <- colnames(data.final)
  
  
  ## If gwa mode, add snp variable names
  if (gwa.mode) {
    variable.names <- c(variable.names, snp.names)
    all.independent.variable.names <- c(independent.variable.names, snp.names)
  } else {
    all.independent.variable.names <- independent.variable.names
  }
  
  ## Number of trees
  if (!is.numeric(num.trees) | num.trees < 1) {
    stop("Error: Invalid value for num.trees.")
  }
  
  ## mtry
  if (is.null(mtry)) {
    mtry <- 0
  } else if (!is.numeric(mtry) | mtry < 0) {
    stop("Error: Invalid value for mtry")
  }
  
  ## Seed
  if (is.null(seed)) {
    seed <- runif(1 , 0, .Machine$integer.max)
  }
  
  ## Keep inbag
  if (!is.logical(keep.inbag)) {
    stop("Error: Invalid value for keep.inbag")
  }
  
  ## Num threads
  ## Default 0 -> detect from system in C++.
  if (is.null(num.threads)) {
    num.threads = 0
  } else if (!is.numeric(num.threads) | num.threads < 0) {
    stop("Error: Invalid value for num.threads")
  }
  
  ## Minumum node size
  if (is.null(min.node.size)) {
    min.node.size <- 0
  } else if (!is.numeric(min.node.size) | min.node.size < 0) {
    stop("Error: Invalid value for min.node.size")
  }
  
  ## Sample fraction
  if (!is.numeric(sample.fraction) | sample.fraction <= 0 | sample.fraction > 1) {
    stop("Error: Invalid value for sample.fraction. Please give a value in (0,1].")
  }
  
  ## Importance mode
  if (is.null(importance) | importance == "none") {
    importance.mode <- 0
  } else if (importance == "impurity") {
    importance.mode <- 1
    if (treetype == 5) {
      stop("Node impurity variable importance not supported for survival forests.")
    }
  } else if (importance == "permutation") {
    if (scale.permutation.importance) {
      importance.mode <- 2
    } else {
      importance.mode <- 3
    }
  } else {
    stop("Error: Unknown importance mode.")
  }
  
  ## Case weights: NULL for no weights
  if (is.null(case.weights)) {
    case.weights <- c(0,0)
    use.case.weights <- FALSE
    if (holdout) {
      stop("Error: Case weights required to use holdout mode.")
    }
  } else {
    use.case.weights <- TRUE
    
    ## Sample from non-zero weights in holdout mode
    if (holdout) {
      sample.fraction <- sample.fraction * mean(case.weights > 0)
    }
    
    if (!replace && sum(case.weights > 0) < sample.fraction * nrow(data.final)) {
      stop("Error: Fewer non-zero case weights than observations to sample.")
    }
  }
  
  ## Split select weights: NULL for no weights
  if (is.null(split.select.weights)) {
    split.select.weights <- list(c(0,0))
    use.split.select.weights <- FALSE
  } else if (is.numeric(split.select.weights)) {
    if (length(split.select.weights) != length(all.independent.variable.names)) {
      stop("Error: Number of split select weights not equal to number of independent variables.")
    }
    split.select.weights <- list(split.select.weights)
    use.split.select.weights <- TRUE
  } else if (is.list(split.select.weights)) {
    if (length(split.select.weights) != num.trees) {
      stop("Error: Size of split select weights list not equal to number of trees.")
    }
    use.split.select.weights <- TRUE
  } else {
    stop("Error: Invalid split select weights.")
  }
  
  ## Always split variables: NULL for no variables
  if (is.null(always.split.variables)) {
    always.split.variables <- c("0", "0")
    use.always.split.variables <- FALSE
  } else {
    use.always.split.variables <- TRUE
  }
  
  if (use.split.select.weights & use.always.split.variables) {
    stop("Error: Please use only one option of split.select.weights and always.split.variables.")
  }
  
  ## Splitting rule
  if (is.null(splitrule)) {
    splitrule <- "logrank"
    splitrule.num <- 1
  } else if (treetype == 5 & splitrule == "logrank") {
    splitrule.num <- 1
  } else if (treetype == 5 & (splitrule == "auc" | splitrule == "C")) {
    splitrule.num <- 2
  } else if (treetype == 5 & (splitrule == "auc_ignore_ties" | splitrule == "C_ignore_ties")) {
    splitrule.num <- 3
  } else if (treetype == 5 & splitrule == "maxstat") {
    splitrule.num <- 4
  } else {
    stop("Error: Unknown splitrule.")
  }
  
  ## Maxstat splitting
  if (alpha < 0 | alpha > 1) {
    stop("Error: Invalid value for alpha, please give a value between 0 and 1.")
  }
  if (minprop < 0 | minprop > 0.5) {
    stop("Error: Invalid value for minprop, please give a value between 0 and 0.5.")
  }

  ## Unordered factors  
  if (respect.unordered.factors) {
    names.selected <- names(data.selected)
    ordered.idx <- sapply(data.selected, is.ordered)
    factor.idx <- sapply(data.selected, is.factor)
    independent.idx <- names.selected != dependent.variable.name & names.selected != status.variable.name
    unordered.factor.variables <- names.selected[factor.idx & !ordered.idx & independent.idx]
    
    if (length(unordered.factor.variables) > 0) {
      use.unordered.factor.variables <- TRUE
      ## Check level count
      num.levels <- sapply(data.selected[, factor.idx & !ordered.idx & independent.idx, drop = FALSE], nlevels)
      max.level.count <- 8*.Machine$sizeof.pointer - 1
      if (max(num.levels) > max.level.count) {
        stop(paste("Too many levels in unordered categorical variable ", unordered.factor.variables[which.max(num.levels)], 
                   ". Only ", max.level.count, " levels allowed on this system. Consider ordering this factor.", sep = ""))
      } 
    } else {
      unordered.factor.variables <- c("0", "0")
      use.unordered.factor.variables <- FALSE
    } 
  } else {
    unordered.factor.variables <- c("0", "0")
    use.unordered.factor.variables <- FALSE
  }
  
  ## Prediction mode always false. Use predict.ranger() method.
  prediction.mode <- FALSE
  predict.all <- FALSE
  
  ## No loaded forest object
  loaded.forest <- list()
  
  ## Clean up
  rm("data.selected")
  
  ## Call Ranger
  result <- rangerCpp(treetype, dependent.variable.name, data.final, variable.names, mtry,
                      num.trees, verbose, seed, num.threads, write.forest, importance.mode,
                      min.node.size, split.select.weights, use.split.select.weights,
                      always.split.variables, use.always.split.variables,
                      status.variable.name, prediction.mode, loaded.forest, sparse.data,
                      replace, probability, unordered.factor.variables, use.unordered.factor.variables, 
<<<<<<< HEAD
                      save.memory, splitrule, case.weights, use.case.weights, predict.all, 
                      keep.inbag, sample.fraction, holdout)
=======
                      save.memory, splitrule.num, case.weights, use.case.weights, predict.all, 
                      keep.inbag, sample.fraction, alpha, minprop)
>>>>>>> 9e5c0030
  
  if (length(result) == 0) {
    stop("User interrupt or internal error.")
  }
  
  ## Prepare results
  result$predictions <- drop(do.call(rbind, result$predictions))
  if (importance.mode != 0) {
    names(result$variable.importance) <- all.independent.variable.names
  }
  
  ## Set predictions
  if (treetype == 1 & is.factor(response)) {
    result$predictions <- factor(result$predictions, levels = 1:nlevels(response),
                                 labels = levels(response))
    result$confusion.matrix <- table(unlist(data.final[, dependent.variable.name]), result$predictions, dnn = c("true", "predicted"))
  } else if (treetype == 5) {
    result$chf <- result$predictions
    result$predictions <- NULL
    result$survival <- exp(-result$chf)
    result$splitrule <- splitrule
  } else if (treetype == 9 & !is.matrix(data)) {
    colnames(result$predictions) <- levels(response)
  }
  
  ## Set treetype
  if (treetype == 1) {
    result$treetype <- "Classification"
  } else if (treetype == 3) {
    result$treetype <- "Regression"
  } else if (treetype == 5) {
    result$treetype <- "Survival"
  } else if (treetype == 9) {
    result$treetype <- "Probability estimation"
  }
  if (treetype == 3) {
    result$r.squared <- 1 - result$prediction.error / var(response)
  }
  result$call <- sys.call()
  result$importance.mode <- importance
  result$num.samples <- nrow(data.final)
  
  ## Write forest object
  if (write.forest) {
    result$forest$levels <- levels(response)
    result$forest$independent.variable.names <- independent.variable.names
    result$forest$treetype <- result$treetype
    class(result$forest) <- "ranger.forest"
  }
  
  class(result) <- "ranger"
  return(result)
}



<|MERGE_RESOLUTION|>--- conflicted
+++ resolved
@@ -463,13 +463,8 @@
                       always.split.variables, use.always.split.variables,
                       status.variable.name, prediction.mode, loaded.forest, sparse.data,
                       replace, probability, unordered.factor.variables, use.unordered.factor.variables, 
-<<<<<<< HEAD
-                      save.memory, splitrule, case.weights, use.case.weights, predict.all, 
-                      keep.inbag, sample.fraction, holdout)
-=======
                       save.memory, splitrule.num, case.weights, use.case.weights, predict.all, 
-                      keep.inbag, sample.fraction, alpha, minprop)
->>>>>>> 9e5c0030
+                      keep.inbag, sample.fraction, alpha, minprop, holdout)
   
   if (length(result) == 0) {
     stop("User interrupt or internal error.")
