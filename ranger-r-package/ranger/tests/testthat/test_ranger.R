--- conflicted
+++ resolved
@@ -586,7 +586,18 @@
   expect_that(rf.char$prediction.error, equals(rf.fac$prediction.error))
 })
 
-<<<<<<< HEAD
+test_that("maxstat splitting works for survival", {
+  rf <- ranger(Surv(time, status) ~ ., veteran, splitrule = "maxstat")
+  expect_that(rf, is_a("ranger"))
+})
+
+test_that("maxstat splitting, alpha out of range throws error", {
+  expect_that(ranger(Surv(time, status) ~ ., veteran, splitrule = "maxstat", alpha = -1), 
+              throws_error())
+  expect_that(ranger(Surv(time, status) ~ ., veteran, splitrule = "maxstat", alpha = 2), 
+              throws_error())
+})
+
 test_that("holdout mode holding out data with 0 weight", {
   weights <- rbinom(nrow(iris), 1, 0.5)
   rf <- ranger(Species ~ ., iris, num.trees = 5, importance = "permutation",  
@@ -616,16 +627,6 @@
                case.weights = weights, replace = FALSE, 
                holdout = TRUE, keep.inbag = TRUE)
   expect_that(all(is.na(rf$predictions)), is_true())
-=======
-test_that("maxstat splitting works for survival", {
-  rf <- ranger(Surv(time, status) ~ ., veteran, splitrule = "maxstat")
-  expect_that(rf, is_a("ranger"))
-})
-
-test_that("maxstat splitting, alpha out of range throws error", {
-  expect_that(ranger(Surv(time, status) ~ ., veteran, splitrule = "maxstat", alpha = -1), 
-              throws_error())
-  expect_that(ranger(Surv(time, status) ~ ., veteran, splitrule = "maxstat", alpha = 2), 
-              throws_error())
->>>>>>> 9e5c0030
-})+})
+
+
